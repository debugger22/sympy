--- conflicted
+++ resolved
@@ -81,12 +81,9 @@
     'sympy.physics.hep',
     'sympy.physics.mechanics',
     'sympy.physics.quantum',
-<<<<<<< HEAD
+    'sympy.physics.vector',
     'sympy.physics.unitsystems',
     'sympy.physics.unitsystems.systems',
-=======
-    'sympy.physics.vector',
->>>>>>> 02f827cf
     'sympy.plotting',
     'sympy.plotting.intervalmath',
     'sympy.plotting.pygletplot',
@@ -221,6 +218,28 @@
             'bench': run_benchmarks,
             'clean': clean,
             'audit': audit}
+if PY3:
+    class build_scripts_python3_suffix(build_scripts):
+        def copy_scripts(self):
+            outfiles, updated_files = build_scripts.copy_scripts(self)
+            for outfile in outfiles:
+                _, copied = self.copy_file(outfile, outfile + "3")
+                if not self.dry_run and copied:
+                    try:
+                        os.unlink(outfile)
+                    except OSError:
+                        pass
+            self.scripts = [outfile + "3" for outfile in outfiles]
+            return outfiles, updated_files
+    cmdclass['build_scripts'] = build_scripts_python3_suffix
+
+if 'setuptools' in sys.modules and PY3:
+    from setuptools.command.develop import develop
+    class develop_python3_suffix(develop):
+        def install_script(self, dist, script_name, script_text, dev_path=None):
+            develop.install_script(self, dist, script_name + "3", script_text, dev_path)
+
+    cmdclass['develop'] = develop_python3_suffix
 
 # Check that this list is uptodate against the result of the command:
 # $ python bin/generate_test_list.py
