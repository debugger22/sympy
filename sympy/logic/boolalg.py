--- conflicted
+++ resolved
@@ -3,13 +3,8 @@
 """
 from __future__ import print_function, division
 
-<<<<<<< HEAD
-from collections import defaultdict
-from itertools import product, islice
-=======
 from collections import Counter,defaultdict
 from itertools import combinations, product
->>>>>>> c743ad24
 
 from sympy.core.basic import Basic
 from sympy.core.cache import cacheit
@@ -500,37 +495,7 @@
     x
 
     """
-<<<<<<< HEAD
-    def __new__(cls, *args, **options):
-        args = [_sympify(arg) for arg in args]
-        argset = multiset(args)  # dictionary
-        args_final=[]
-        # xor is commutative and is false if count of x is even and x
-        # if count of x is odd. Here x can be True, False or any Symbols
-        for x, freq in argset.items():
-            if freq % 2 == 0:
-                argset[x] = false
-            else:
-                argset[x] = x
-        for _, z in argset.items():
-            args_final.append(z)
-        argset = set(args_final)
-        truecount = 0
-        for x in args:
-            if isinstance(x, Number) or x in [True, False]: # Includes 0, 1
-                argset.discard(x)
-                if x:
-                    truecount += 1
-        if len(argset) < 1:
-            return true if truecount % 2 != 0 else false
-        if truecount % 2 != 0:
-            return Not(Xor(*argset))
-        _args = frozenset(argset)
-        obj = super(Xor, cls).__new__(cls, *_args, **options)
-        if isinstance(obj, Xor):
-            obj._argset = _args
-        return obj
-=======
+
     def __new__(cls, *args, **kwargs):
         args = Counter(args)
         args = [arg for arg in args if arg and args[arg]%2]
@@ -541,7 +506,6 @@
         if len(args) == 2 and True in args:
             return ~args[1] if args[0] == True else ~args[0]
         return super(Xor, cls).__new__(cls, *args, **kwargs)
->>>>>>> c743ad24
 
     @property
     @cacheit
@@ -1129,29 +1093,8 @@
     >>> eliminate_implications(Equivalent(A, B, C))
     And(Or(A, Not(C)), Or(B, Not(A)), Or(C, Not(B)))
     """
-<<<<<<< HEAD
-    expr = sympify(expr)
-    if expr.is_Atom:
-        return expr  # (Atoms are unchanged.)
-    args = list(map(eliminate_implications, expr.args))
-
-    if expr.func is Implies:
-        a, b = args[0], args[-1]
-        return (~a) | b
-
-    elif expr.func is Equivalent:
-        clauses = []
-        for a, b in zip(islice(args, None), islice(args, 1, None)):
-            clauses.append(Or(Not(a), b))
-        a, b = args[-1], args[0]
-        clauses.append(Or(Not(a), b))
-        return And(*clauses)
-
-    else:
-        return expr.func(*args)
-=======
+
     return to_nnf(expr)
->>>>>>> c743ad24
 
 
 @deprecated(
