<<<<<<< HEAD
from sympy import Basic, Symbol, Integer
=======
from sympy import Basic, Symbol, Integer, C, S, Dummy, Rational
>>>>>>> c9470ac4
from sympy.core.sympify import sympify, converter, SympifyError

from sympy.polys import Poly, roots, cancel
from sympy.simplify import simplify as sympy_simplify
from sympy.utilities import any, all
from sympy.printing import sstr


import random

<<<<<<< HEAD
class ShapeError(ValueError):
=======
class MatrixError(Exception):
    pass

class ShapeError(ValueError, MatrixError):
>>>>>>> c9470ac4
    """Wrong matrix shape"""
    pass

class NonSquareMatrixError(ShapeError):
    pass

def _dims_to_nm(dims):
    """Converts dimensions tuple (or any object with length 1 or 2) or scalar
    in dims to matrix dimensions n and m."""

    try:
        l = len(dims)
    except TypeError:
        dims = (dims,)
        l = 1

    # This will work for nd-array too when they are added to sympy.
    for dim in dims:
        if dim < 0:
            raise ValueError("Matrix dimensions should be non-negative integers.")

    if l == 2:
        n, m = map(int, dims)
    elif l == 1:
        n = m = int(dims[0])
    else:
        raise ValueError("Matrix dimensions should be a two-element tuple of ints or a single int.")

    return n, m

def _iszero(x):
    """Returns True if x is zero."""
    return x.is_zero


class DeferredVector(object):
    def __init__(self,name):
        self.name=name

    def __getitem__(self,i):
        component_name = '%s[%d]'%(self.name,i)
        return Symbol(component_name)

    def __str__(self):
        return sstr(self)

    def __repr__(self):
        return sstr(self)


class Matrix(object):

    # Added just for numpy compatibility
    # TODO: investigate about __array_priority__
    __array_priority__ = 10.0

    def __init__(self, *args):
        """
        Matrix can be constructed with values or a rule.

        >>> from sympy import Matrix, I
        >>> Matrix( ((1,2+I), (3,4)) ) #doctest:+NORMALIZE_WHITESPACE
        [1, 2 + I]
        [3,     4]
        >>> Matrix(2, 2, lambda i,j: (i+1)*j ) #doctest:+NORMALIZE_WHITESPACE
        [0, 1]
        [0, 2]

        """
        if len(args) == 3 and callable(args[2]):
            operation = args[2]
            self.rows = int(args[0])
            self.cols = int(args[1])
            self.mat = []
            for i in range(self.rows):
                for j in range(self.cols):
                    self.mat.append(sympify(operation(i, j)))
        elif len(args)==3 and isinstance(args[2], (list, tuple)):
            self.rows=args[0]
            self.cols=args[1]
            mat = args[2]
<<<<<<< HEAD
            if len(mat) != self.rows*self.cols:
=======
            if len(mat) != len(self):
>>>>>>> c9470ac4
                raise ValueError('List length should be equal to rows*columns')
            self.mat = map(lambda i: sympify(i), mat)
        elif len(args) == 1:
            mat = args[0]
            if isinstance(mat, Matrix):
                self.rows = mat.rows
                self.cols = mat.cols
                self.mat = mat[:]
                return
            elif hasattr(mat, "__array__"):
                # NumPy array or matrix or some other object that implements
                # __array__. So let's first use this method to get a
                # numpy.array() and then make a python list out of it.
                arr = mat.__array__()
                if len(arr.shape) == 2:
                    self.rows, self.cols = arr.shape[0], arr.shape[1]
                    self.mat = map(lambda i: sympify(i), arr.ravel())
                    return
                elif len(arr.shape) == 1:
                    self.rows, self.cols = 1, arr.shape[0]
                    self.mat = [0]*self.cols
                    for i in xrange(len(arr)):
                        self.mat[i] = sympify(arr[i])
                    return
                else:
                    raise NotImplementedError("Sympy supports just 1D and 2D matrices")
            elif not isinstance(mat, (list, tuple, Matrix)):
                raise TypeError("Matrix constructor doesn't accept %s as input" % str(type(mat)))
            mat = []
            for row in args[0]:
                if isinstance(row, Matrix):
                    mat.extend(row.tolist())
                else:
                    mat.append(row)
            self.rows = len(mat)
            if len(mat) != 0:
                if not isinstance(mat[0], (list, tuple)):
                    self.cols = 1
                    self.mat = map(lambda i: sympify(i), mat)
                    return
                self.cols = len(mat[0])
            else:
                self.cols = 0
            self.mat = []
            for j in xrange(self.rows):
                if len(mat[j]) != self.cols:
                    raise ValueError("Input %s inconsistant to form a Matrix." %
                        args)
                for i in xrange(self.cols):
                    self.mat.append(sympify(mat[j][i]))
        elif len(args) == 0:
            # Empty Matrix
            self.rows = self.cols = 0
            self.mat = []
        else:
            raise TypeError("Data type not understood")

    def key2ij(self,key):
        """Converts key=(4,6) to 4,6 and ensures the key is correct."""
        if not (isinstance(key,(list, tuple)) and len(key) == 2):
            raise TypeError("wrong syntax: a[%s]. Use a[i,j] or a[(i,j)]"
                    %repr(key))
        i,j=key
        if not (i>=0 and i<self.rows and j>=0 and j < self.cols):
            print self.rows, " ", self.cols
            raise IndexError("Index out of range: a[%s]"%repr(key))
        return i,j

    def transpose(self):
        """
        Matrix transposition.

        >>> from sympy import Matrix, I
        >>> m=Matrix(((1,2+I),(3,4)))
        >>> m  #doctest: +NORMALIZE_WHITESPACE
        [1, 2 + I]
        [3,     4]
        >>> m.transpose() #doctest: +NORMALIZE_WHITESPACE
        [    1, 3]
        [2 + I, 4]
        >>> m.T == m.transpose()
        True

        """
        a = [0]*len(self)
        for i in xrange(self.cols):
            a[i*self.rows:(i+1)*self.rows] = self.mat[i::self.cols]
        return Matrix(self.cols,self.rows,a)

    T = property(transpose,None,None,"Matrix transposition.")

    def conjugate(self):
        """By-element conjugation."""
        out = Matrix(self.rows,self.cols,
                lambda i,j: self[i,j].conjugate())
        return out

    C = property(conjugate,None,None,"By-element conjugation.")

    @property
    def H(self):
        """
        Hermite conjugation.

        >>> from sympy import Matrix, I
        >>> m=Matrix(((1,2+I),(3,4)))
        >>> m  #doctest: +NORMALIZE_WHITESPACE
        [1, 2 + I]
        [3,     4]
        >>> m.H #doctest: +NORMALIZE_WHITESPACE
        [    1, 3]
        [2 - I, 4]

        """
        out = self.T.C
        return out

    @property
    def D(self):
        """Dirac conjugation."""
        from sympy.physics.matrices import mgamma
        out = self.H * mgamma(0)
        return out

    def __getitem__(self,key):
        """
        >>> from sympy import Matrix, I
        >>> m=Matrix(((1,2+I),(3,4)))
        >>> m  #doctest: +NORMALIZE_WHITESPACE
        [1, 2 + I]
        [3,     4]
        >>> m[1,0]
        3
        >>> m.H[1,0]
        2 - I

        """
        if type(key) is tuple:
            i, j = key
            if type(i) is slice or type(j) is slice:
                return self.submatrix(key)

            else:
                # a2idx inlined
                if not type(i) is int:
                    try:
                        i = i.__index__()
                    except AttributeError:
                        raise IndexError("Invalid index a[%r]" % (key,))
                # a2idx inlined
                if not type(j) is int:
                    try:
                       j = j.__index__()
                    except AttributeError:
                        raise IndexError("Invalid index a[%r]" % (key,))


                if not (i>=0 and i<self.rows and j>=0 and j < self.cols):
                    raise IndexError("Index out of range: a[%s]" % (key,))
                else:
                    return self.mat[i*self.cols + j]


        else:
            # row-wise decomposition of matrix
            if type(key) is slice:
                return self.mat[key]
            else:
                k = a2idx(key)
                if k is not None:
                    return self.mat[k]
        raise IndexError("Invalid index: a[%s]" % repr(key))

    def __setitem__(self, key, value):
        """
        >>> from sympy import Matrix, I
        >>> m=Matrix(((1,2+I),(3,4)))
        >>> m  #doctest: +NORMALIZE_WHITESPACE
        [1, 2 + I]
        [3,     4]
        >>> m[1,0]=9
        >>> m  #doctest: +NORMALIZE_WHITESPACE
        [1, 2 + I]
        [9,     4]

        """
        if type(key) is tuple:
            i, j = key
            if type(i) is slice or type(j) is slice:
                if isinstance(value, Matrix):
                    self.copyin_matrix(key, value)
                    return
                if isinstance(value, (list, tuple)):
                    self.copyin_list(key, value)
                    return
            else:
                # a2idx inlined
                if not type(i) is int:
                    try:
                        i = i.__index__()
                    except AttributeError:
                        raise IndexError("Invalid index a[%r]" % (key,))

                # a2idx inlined
                if not type(j) is int:
                    try:
                        j = j.__index__()
                    except AttributeError:
                        raise IndexError("Invalid index a[%r]" % (key,))


                if not (i>=0 and i<self.rows and j>=0 and j < self.cols):
                    raise IndexError("Index out of range: a[%s]" % (key,))
                else:
                    self.mat[i*self.cols + j] = sympify(value)
                    return

        else:
            # row-wise decomposition of matrix
            if type(key) is slice:
                raise IndexError("Vector slices not implemented yet.")
            else:
                k = a2idx(key)
                if k is not None:
                    self.mat[k] = sympify(value)
                    return
        raise IndexError("Invalid index: a[%s]"%repr(key))

    def __array__(self):
        return matrix2numpy(self)

    def __len__(self):
        """
        Return the number of elements of self.

        Implemented mainly so bool(Matrix()) == False.
        """
<<<<<<< HEAD
        return self.rows * self.cols
=======
        return self.rows*self.cols
>>>>>>> c9470ac4

    def tolist(self):
        """
        Return the Matrix converted in a python list.

        >>> from sympy import Matrix
        >>> m=Matrix(3, 3, range(9))
        >>> m
        [0, 1, 2]
        [3, 4, 5]
        [6, 7, 8]
        >>> m.tolist()
        [[0, 1, 2], [3, 4, 5], [6, 7, 8]]

        """
        ret = [0]*self.rows
        for i in xrange(self.rows):
            ret[i] = self.mat[i*self.cols:(i+1)*self.cols]
        return ret

    def copyin_matrix(self, key, value):
        rlo, rhi = self.slice2bounds(key[0], self.rows)
        clo, chi = self.slice2bounds(key[1], self.cols)
        if value.rows != rhi - rlo or value.cols != chi - clo:
            raise ShapeError("The Matrix `value` doesn't have the same dimensions " +
                "as the in sub-Matrix given by `key`.")

        for i in range(value.rows):
            for j in range(value.cols):
                self[i+rlo, j+clo] = sympify(value[i,j])

    def copyin_list(self, key, value):
        if not isinstance(value, (list, tuple)):
            raise TypeError("`value` must have type list or tuple, not %s." % type(value))
        self.copyin_matrix(key, Matrix(value))

    def hash(self):
        """Compute a hash every time, because the matrix elements
        could change."""
        return hash(self.__str__() )

    @property
    def shape(self):
        return (self.rows, self.cols)

    def __rmul__(self,a):
        if hasattr(a, "__array__") and a.shape != ():
            return matrix_multiply(a,self)
        out = Matrix(self.rows,self.cols,map(lambda i: a*i,self.mat))
        return out

    def expand(self):
        out = Matrix(self.rows,self.cols,map(lambda i: i.expand(), self.mat))
        return out

    def combine(self):
        out = Matrix(self.rows,self.cols,map(lambda i: i.combine(),self.mat))
        return out

    def subs(self, *args):
        out = Matrix(self.rows,self.cols,map(lambda i: i.subs(*args),self.mat))
        return out

    def __sub__(self,a):
        return self + (-a)

    def __mul__(self,a):
        if hasattr(a, "__array__") and a.shape != ():
            return matrix_multiply(self,a)
        out = Matrix(self.rows,self.cols,map(lambda i: i*a,self.mat))
        return out

    def __pow__(self, num):
        if not self.is_square:
            raise NonSquareMatrixError()
        if isinstance(num, int) or isinstance(num, Integer):
            n = int(num)
            if n < 0:
                return self.inv() ** -n   # A**-2 = (A**-1)**2
            a = eye(self.cols)
            s = self
            while n:
                if n%2:
                    a *= s
                    n -= 1
                s *= s
                n //= 2
            return a
<<<<<<< HEAD
        raise NotImplementedError("Can only raise to the power of an integer for now.")
=======
        elif isinstance(num, Rational):
            try:
                P, D = self.diagonalize()
            except MatrixError:
                raise NotImplementedError("Implemented only for diagonalizable matrices")
            for i in range(D.rows):
                D[i, i] = D[i, i]**num
            return P * D * P.inv()
        else:
            raise NotImplementedError("Only integer and rational values are supported")
>>>>>>> c9470ac4

    def __add__(self,a):
        return matrix_add(self,a)

    def __radd__(self,a):
        return matrix_add(a,self)

    def __div__(self,a):
        return self * (S.One/a)

    def __truediv__(self,a):
        return self.__div__(a)

    def multiply(self,b):
        """Returns self*b """
        return matrix_multiply(self,b)

    def add(self,b):
        """Return self+b """
        return matrix_add(self,b)

    def __neg__(self):
        return -1*self

    def __eq__(self, a):
        if not isinstance(a, (Matrix, Basic)):
            a = sympify(a)
        if isinstance(a, Matrix):
            return self.hash() == a.hash()
        else:
            return False

    def __ne__(self,a):
        if not isinstance(a, (Matrix, Basic)):
            a = sympify(a)
        if isinstance(a, Matrix):
            return self.hash() != a.hash()
        else:
            return True

    def __hash__(self):
        return super(Matrix, self).__hash__()

    def _format_str(self, strfunc, rowsep='\n'):
        # Handle zero dimensions:
        if self.rows == 0 or self.cols == 0:
            return '[]'
        # Build table of string representations of the elements
        res = []
        # Track per-column max lengths for pretty alignment
        maxlen = [0] * self.cols
        for i in range(self.rows):
            res.append([])
            for j in range(self.cols):
                string = strfunc(self[i,j])
                res[-1].append(string)
                maxlen[j] = max(len(string), maxlen[j])
        # Patch strings together
        for i, row in enumerate(res):
            for j, elem in enumerate(row):
                # Pad each element up to maxlen so the columns line up
                row[j] = elem.rjust(maxlen[j])
            res[i] = "[" + ", ".join(row) + "]"
        return rowsep.join(res)

    def __str__(self):
        return sstr(self)

    def __repr__(self):
        return sstr(self)

    def cholesky(self):
        """
        Returns the Cholesky Decomposition L of a Matrix A
        such that L * L.T = A

        A must be a square, symmetric, positive-definite
        and non-singular matrix

        >>> from sympy.matrices import Matrix
        >>> A = Matrix(((25,15,-5),(15,18,0),(-5,0,11)))
        >>> A.cholesky()
        [ 5, 0, 0]
        [ 3, 3, 0]
        [-1, 1, 3]
        >>> A.cholesky() * A.cholesky().T
        [25, 15, -5]
        [15, 18,  0]
        [-5,  0, 11]
        """

        if not self.is_square:
            raise NonSquareMatrixError("Matrix must be square.")
        if not self.is_symmetric():
            raise ValueError("Matrix must be symmetric.")
        return self._cholesky()

    def _cholesky(self):
        """
        Helper function of cholesky.
        Without the error checks.
        To be used privately. """
        L = zeros((self.rows, self.rows))
        for i in xrange(self.rows):
            for j in xrange(i):
                L[i, j] = (1 / L[j, j]) * (self[i, j] - sum(L[i, k] * L[j, k]
                    for k in xrange(j)))
            L[i, i] = (self[i, i] - sum(L[i, k] ** 2
                for k in xrange(i))) ** (S(1)/2)
        return L

    def LDLdecomposition(self):
        """
        Returns the LDL Decomposition (L,D) of matrix A,
        such that L * D * L.T == A
        This method eliminates the use of square root.
        Further this ensures that all the diagonal entries of L are 1.
        A must be a square, symmetric, positive-definite
        and non-singular matrix.

        >>> from sympy.matrices import Matrix, eye
        >>> A = Matrix(((25,15,-5),(15,18,0),(-5,0,11)))
        >>> L, D = A.LDLdecomposition()
        >>> L
        [   1,   0, 0]
        [ 3/5,   1, 0]
        [-1/5, 1/3, 1]
        >>> D
        [25, 0, 0]
        [ 0, 9, 0]
        [ 0, 0, 9]
        >>> L * D * L.T * A.inv() == eye(A.rows)
        True

        """
        if not self.is_square:
            raise NonSquareMatrixException("Matrix must be square.")
        if not self.is_symmetric():
            raise ValueError("Matrix must be symmetric.")
        return self._LDLdecomposition()

    def _LDLdecomposition(self):
        """
        Helper function of LDLdecomposition.
        Without the error checks.
        To be used privately.
        """
        D = zeros((self.rows, self.rows))
        L = eye(self.rows)
        for i in xrange(self.rows):
            for j in xrange(i):
                L[i, j] = (1 / D[j, j]) * (self[i, j] - sum(
                    L[i, k] * L[j, k] * D[k, k] for k in xrange(j)))
            D[i, i] = self[i, i] - sum(L[i, k]**2 * D[k, k]
                for k in xrange(i))
        return L, D

    def lower_triangular_solve(self, rhs):
        """
        Solves Ax = B, where A is a lower triangular matrix.

        """

        if not self.is_square:
            raise NonSquareMatrixException("Matrix must be square.")
        if rhs.rows != self.rows:
            raise ShapeError("Matrices size mismatch.")
        if not self.is_lower():
            raise ValueError("Matrix must be lower triangular.")
        return self._lower_triangular_solve(rhs)

    def _lower_triangular_solve(self, rhs):
        """
        Helper function of function lower_triangular_solve.
        Without the error checks.
        To be used privately.
        """
        X = zeros((self.rows, 1))
        for i in xrange(self.rows):
            if self[i, i] == 0:
                raise TypeError("Matrix must be non-singular.")
            X[i, 0] = (rhs[i, 0] - sum(self[i, k] * X[k, 0]
                for k in xrange(i))) / self[i, i]
        return X

    def upper_triangular_solve(self, rhs):
        """
        Solves Ax = B, where A is an upper triangular matrix.

        """
        if not self.is_square:
            raise NonSquareMatrixException("Matrix must be square.")
        if rhs.rows != self.rows:
            raise TypeError("Matrix size mismatch.")
        if not self.is_upper():
            raise TypeError("Matrix is not upper triangular.")
        return self._upper_triangular_solve(rhs)

    def _upper_triangular_solve(self, rhs):
        """
        Helper function of function upper_triangular_solve.
        Without the error checks, to be used privately. """
        X = zeros((self.rows, 1))
        for i in reversed(xrange(self.rows)):
            if self[i, i] == 0:
                raise ValueError("Matrix must be non-singular.")
            X[i, 0] = (rhs[i, 0] - sum(self[i, k] * X[k, 0]
                for k in xrange(i+1, self.rows))) / self[i, i]
        return X

    def cholesky_solve(self, rhs):
        """
        Solves Ax = B using Cholesky decomposition,
        for a general square non-singular matrix.
        For a non-square matrix with rows > cols,
        the least squares solution is returned.

        """
        if self.is_symmetric():
            L = self._cholesky()
        elif self.rows >= self.cols:
            L = (self.T * self)._cholesky()
            rhs = self.T * rhs
        else:
            raise NotImplementedError("Under-determined System.")
        Y = L._lower_triangular_solve(rhs)
        return (L.T)._upper_triangular_solve(Y)

    def diagonal_solve(self, rhs):
        """
        Solves Ax = B efficiently, where A is a diagonal Matrix,
        with non-zero diagonal entries.
        """
        if not self.is_diagonal:
            raise TypeError("Matrix should be diagonal")
        if rhs.rows != self.rows:
            raise TypeError("Size mis-match")
        return self._diagonal_solve(rhs)

    def _diagonal_solve(self, rhs):
        """
        Helper function of function diagonal_solve,
        without the error checks, to be used privately.
        """
        return Matrix(rhs.rows, 1, lambda i, j: rhs[i, 0] / self[i, i])

    def LDLsolve(self, rhs):
        """
        Solves Ax = B using LDL decomposition,
        for a general square and non-singular matrix.

        For a non-square matrix with rows > cols,
        the least squares solution is returned.

        """
        if self.is_symmetric():
            L, D = self.LDLdecomposition()
        elif self.rows >= self.cols:
            L, D = (self.T * self).LDLdecomposition()
            rhs = self.T * rhs
        else:
            raise NotImplementedError("Under-determined System.")
        Y = L._lower_triangular_solve(rhs)
        Z = D._diagonal_solve(Y)
        return (L.T)._upper_triangular_solve(Z)

    def inv(self, method="GE", iszerofunc=_iszero, try_block_diag=False):
        """
        Calculates the matrix inverse.

        According to the "method" parameter, it calls the appropriate method:

          GE .... inverse_GE()
          LU .... inverse_LU()
          ADJ ... inverse_ADJ()

        According to the "try_block_diag" parameter, it will try to form block
        diagonal matrices using the method get_diag_blocks(), invert these
        individually, and then reconstruct the full inverse matrix.

        Note, the GE and LU methods may require the matrix to be simplified
        before it is inverted in order to properly detect zeros during
        pivoting. In difficult cases a custom zero detection function can
        be provided by setting the iszerosfunc argument to a function that
        should return True if its argument is zero.

        """
        if not self.is_square:
<<<<<<< HEAD
            raise NonSquareMatrixError("A Matrix must be square to invert.")
=======
            raise NonSquareMatrixError()
>>>>>>> c9470ac4
        if try_block_diag:
            blocks = self.get_diag_blocks()
            r = []
            for block in blocks:
                r.append(block.inv(method=method, iszerofunc=iszerofunc))
            return diag(*r)
        if method == "GE":
            return self.inverse_GE(iszerofunc=iszerofunc)
        elif method == "LU":
            return self.inverse_LU(iszerofunc=iszerofunc)
        elif method == "ADJ":
            return self.inverse_ADJ()
        else:
            raise ValueError("Inversion method unrecognized")


    def __mathml__(self):
        mml = ""
        for i in range(self.rows):
            mml += "<matrixrow>"
            for j in range(self.cols):
                mml += self[i,j].__mathml__()
            mml += "</matrixrow>"
        return "<matrix>" + mml + "</matrix>"

    def row(self, i, f):
        """
        Elementary row operation using functor

        >>> from sympy import ones
        >>> I = ones(3)
        >>> I.row(1,lambda i,j: i*3)
        >>> I
        [1, 1, 1]
        [3, 3, 3]
        [1, 1, 1]

        """
        for j in range(0, self.cols):
            self[i, j] = f(self[i, j], j)

    def col(self, j, f):
        """
        Elementary column operation using functor

        >>> from sympy import ones
        >>> I = ones(3)
        >>> I.col(0,lambda i,j: i*3)
        >>> I
        [3, 1, 1]
        [3, 1, 1]
        [3, 1, 1]

        """
        for i in range(0, self.rows):
            self[i, j] = f(self[i, j], i)

    def row_swap(self, i, j):
        for k in range(0, self.cols):
            self[i, k], self[j, k] = self[j, k], self[i, k]

    def col_swap(self, i, j):
        for k in range(0, self.rows):
            self[k, i], self[k, j] = self[k, j], self[k, i]

    def row_del(self, i):
        self.mat = self.mat[:i*self.cols] + self.mat[(i+1)*self.cols:]
        self.rows -= 1

    def col_del(self, i):
        """
        >>> import sympy
        >>> M = sympy.matrices.eye(3)
        >>> M.col_del(1)
        >>> M   #doctest: +NORMALIZE_WHITESPACE
        [1, 0]
        [0, 0]
        [0, 1]

        """
        for j in range(self.rows-1, -1, -1):
            del self.mat[i+j*self.cols]
        self.cols -= 1

    def row_join(self, rhs):
        """
        Concatenates two matrices along self's last and rhs's first column

        >>> from sympy import Matrix
        >>> M = Matrix(3,3,lambda i,j: i+j)
        >>> V = Matrix(3,1,lambda i,j: 3+i+j)
        >>> M.row_join(V)
        [0, 1, 2, 3]
        [1, 2, 3, 4]
        [2, 3, 4, 5]

        """
        if self.rows != rhs.rows:
            raise ShapeError("`self` and `rhs` must have the same number of rows.")

        newmat = self.zeros((self.rows, self.cols + rhs.cols))
        newmat[:,:self.cols] = self[:,:]
        newmat[:,self.cols:] = rhs
        return newmat

    def col_join(self, bott):
        """
        Concatenates two matrices along self's last and bott's first row

        >>> from sympy import Matrix
        >>> M = Matrix(3,3,lambda i,j: i+j)
        >>> V = Matrix(1,3,lambda i,j: 3+i+j)
        >>> M.col_join(V)
        [0, 1, 2]
        [1, 2, 3]
        [2, 3, 4]
        [3, 4, 5]

        """
        if self.cols != bott.cols:
            raise ShapeError("`self` and `bott` must have the same number of columns.")

        newmat = self.zeros((self.rows+bott.rows, self.cols))
        newmat[:self.rows,:] = self[:,:]
        newmat[self.rows:,:] = bott
        return newmat

    def row_insert(self, pos, mti):
        """
        >>> from sympy import Matrix, zeros
        >>> M = Matrix(3,3,lambda i,j: i+j)
        >>> M
        [0, 1, 2]
        [1, 2, 3]
        [2, 3, 4]
        >>> V = zeros((1, 3))
        >>> V
        [0, 0, 0]
        >>> M.row_insert(1,V)
        [0, 1, 2]
        [0, 0, 0]
        [1, 2, 3]
        [2, 3, 4]

        """
        if pos is 0:
            return mti.col_join(self)

        if self.cols != mti.cols:
            raise ShapeError("`self` and `mti` must have the same number of columns.")

        newmat = self.zeros((self.rows + mti.rows, self.cols))
        newmat[:pos,:] = self[:pos,:]
        newmat[pos:pos+mti.rows,:] = mti[:,:]
        newmat[pos+mti.rows:,:] = self[pos:,:]
        return newmat

    def col_insert(self, pos, mti):
        """
        >>> from sympy import Matrix, zeros
        >>> M = Matrix(3,3,lambda i,j: i+j)
        >>> M
        [0, 1, 2]
        [1, 2, 3]
        [2, 3, 4]
        >>> V = zeros((3, 1))
        >>> V
        [0]
        [0]
        [0]
        >>> M.col_insert(1,V)
        [0, 0, 1, 2]
        [1, 0, 2, 3]
        [2, 0, 3, 4]

        """
        if pos is 0:
            return mti.row_join(self)

        if self.rows != mti.rows:
            raise ShapeError("self and mti must have the same number of rows.")

        newmat = self.zeros((self.rows, self.cols + mti.cols))
        newmat[:,:pos] = self[:,:pos]
        newmat[:,pos:pos+mti.cols] = mti[:,:]
        newmat[:,pos+mti.cols:] = self[:,pos:]
        return newmat

    def trace(self):
        if not self.is_square:
<<<<<<< HEAD
            raise NonSquareMatrixError("A Matrix must be square to compute the trace.")
=======
            raise NonSquareMatrixError()
>>>>>>> c9470ac4

        trace = 0
        for i in range(self.cols):
            trace += self[i,i]
        return trace

    def submatrix(self, keys):
        """
        >>> from sympy import Matrix
        >>> m = Matrix(4,4,lambda i,j: i+j)
        >>> m   #doctest: +NORMALIZE_WHITESPACE
        [0, 1, 2, 3]
        [1, 2, 3, 4]
        [2, 3, 4, 5]
        [3, 4, 5, 6]
        >>> m[0:1, 1]   #doctest: +NORMALIZE_WHITESPACE
        [1]
        >>> m[0:2, 0:1] #doctest: +NORMALIZE_WHITESPACE
        [0]
        [1]
        >>> m[2:4, 2:4] #doctest: +NORMALIZE_WHITESPACE
        [4, 5]
        [5, 6]

        """
        if not isinstance(keys[0], slice) and not isinstance(keys[1], slice):
            raise TypeError("At least one element of `keys` must be a slice object.")

        rlo, rhi = self.slice2bounds(keys[0], self.rows)
        clo, chi = self.slice2bounds(keys[1], self.cols)
        if not ( 0<=rlo<=rhi and 0<=clo<=chi ):
            raise IndexError("Slice indices out of range: a[%s]"%repr(keys))
        outLines, outCols = rhi-rlo, chi-clo
        outMat = [0]*outLines*outCols
        for i in xrange(outLines):
            outMat[i*outCols:(i+1)*outCols] = self.mat[(i+rlo)*self.cols+clo:(i+rlo)*self.cols+chi]
        return Matrix(outLines,outCols,outMat)

    def extract(self, rowsList, colsList):
        """
        Extract a submatrix by specifying a list of rows and columns

        Examples:

        >>> from sympy import Matrix
        >>> m = Matrix(4, 3, lambda i, j: i*3 + j)
        >>> m   #doctest: +NORMALIZE_WHITESPACE
        [0,  1,  2]
        [3,  4,  5]
        [6,  7,  8]
        [9, 10, 11]
        >>> m.extract([0,1,3],[0,1])   #doctest: +NORMALIZE_WHITESPACE
        [0,  1]
        [3,  4]
        [9, 10]

        See also: .submatrix()
        """
        cols = self.cols
        rows = self.rows
        mat = self.mat
        if not all(i < rows for i in rowsList):
            raise IndexError("Row indices out of range")
        if not all(j < cols for j in colsList):
            raise IndexError("Column indices out of range")
        return Matrix(len(rowsList), len(colsList), lambda i,j: mat[rowsList[i]*cols + colsList[j]])

    def slice2bounds(self, key, defmax):
        """
            Takes slice or number and returns (min,max) for iteration
            Takes a default maxval to deal with the slice ':' which is (none, none)
        """
        if isinstance(key, slice):
            lo, hi = 0, defmax
            if key.start is not None:
                if key.start >= 0:
                    lo = key.start
                else:
                    lo = defmax+key.start
            if key.stop is not None:
                if key.stop >= 0:
                    hi = key.stop
                else:
                    hi = defmax+key.stop
            return lo, hi
        elif isinstance(key, int):
            if key >= 0:
                return key, key+1
            else:
                return defmax+key, defmax+key+1
        else:
            raise IndexError("Improper index type")

    def applyfunc(self, f):
        """
        >>> from sympy import Matrix
        >>> m = Matrix(2,2,lambda i,j: i*2+j)
        >>> m   #doctest: +NORMALIZE_WHITESPACE
        [0, 1]
        [2, 3]
        >>> m.applyfunc(lambda i: 2*i)  #doctest: +NORMALIZE_WHITESPACE
        [0, 2]
        [4, 6]

        """
        if not callable(f):
            raise TypeError("`f` must be callable.")

        out = Matrix(self.rows,self.cols,map(f,self.mat))
        return out

    def evalf(self, prec=None, **options):
        if prec is None:
            return self.applyfunc(lambda i: i.evalf(**options))
        else:
            return self.applyfunc(lambda i: i.evalf(prec, **options))

    def reshape(self, _rows, _cols):
        """
        >>> from sympy import Matrix
        >>> m = Matrix(2,3,lambda i,j: 1)
        >>> m   #doctest: +NORMALIZE_WHITESPACE
        [1, 1, 1]
        [1, 1, 1]
        >>> m.reshape(1,6)  #doctest: +NORMALIZE_WHITESPACE
        [1, 1, 1, 1, 1, 1]
        >>> m.reshape(3,2)  #doctest: +NORMALIZE_WHITESPACE
        [1, 1]
        [1, 1]
        [1, 1]

        """
        if len(self) != _rows*_cols:
            print "Invalid reshape parameters %d %d" % (_rows, _cols)
        return Matrix(_rows, _cols, lambda i,j: self.mat[i*_cols + j])

    def print_nonzero (self, symb="X"):
        """
        Shows location of non-zero entries for fast shape lookup ::

            >>> from sympy import Matrix, matrices
            >>> m = Matrix(2,3,lambda i,j: i*3+j)
            >>> m           #doctest: +NORMALIZE_WHITESPACE
            [0, 1, 2]
            [3, 4, 5]
            >>> m.print_nonzero()   #doctest: +NORMALIZE_WHITESPACE
            [ XX]
            [XXX]
            >>> m = matrices.eye(4)
            >>> m.print_nonzero("x")    #doctest: +NORMALIZE_WHITESPACE
            [x   ]
            [ x  ]
            [  x ]
            [   x]

        """
        s = ""
        for i in range(self.rows):
            s += "["
            for j in range(self.cols):
                if self[i,j] == 0:
                    s += " "
                else:
                    s += symb + ""
            s += "]\n"
        print s

    def LUsolve(self, rhs, iszerofunc=_iszero):
        """
        Solve the linear system Ax = b for x.
        self is the coefficient matrix A and rhs is the right side b.

        This is for symbolic matrices, for real or complex ones use
        sympy.mpmath.lu_solve or sympy.mpmath.qr_solve.

        """
        if rhs.rows != self.rows:
<<<<<<< HEAD
            raise ShapeError("`self` and `rhs` must have the same number or rows.")
=======
            raise ShapeError("`self` and `rhs` must have the same number of rows.")
>>>>>>> c9470ac4

        A, perm = self.LUdecomposition_Simple(iszerofunc=_iszero)
        n = self.rows
        b = rhs.permuteFwd(perm)
        # forward substitution, all diag entries are scaled to 1
        for i in range(n):
            for j in range(i):
                b.row(i, lambda x,k: x - b[j,k]*A[i,j])
        # backward substitution
        for i in range(n-1,-1,-1):
            for j in range(i+1, n):
                b.row(i, lambda x,k: x - b[j,k]*A[i,j])
            b.row(i, lambda x,k: x / A[i,i])
        return b

    def LUdecomposition(self, iszerofunc=_iszero):
        """
        Returns the decomposition LU and the row swaps p.

        Example:
        >>> from sympy import Matrix
        >>> a = Matrix([[4, 3], [6, 3]])
        >>> L, U, _ = a.LUdecomposition()
        >>> L
        [  1, 0]
        [3/2, 1]
        >>> U
        [4,    3]
        [0, -3/2]

        """
        combined, p = self.LUdecomposition_Simple(iszerofunc=_iszero)
        L = self.zeros(self.rows)
        U = self.zeros(self.rows)
        for i in range(self.rows):
            for j in range(self.rows):
                if i > j:
                    L[i,j] = combined[i,j]
                else:
                    if i == j:
                        L[i,i] = 1
                    U[i,j] = combined[i,j]
        return L, U, p

    def LUdecomposition_Simple(self, iszerofunc=_iszero):
        """
        Returns A comprised of L,U (L's diag entries are 1) and
        p which is the list of the row swaps (in order).
        """
        if not self.is_square:
<<<<<<< HEAD
            raise NonSquareMatrixError("A Matrix must be square to apply LUdecomposition_Simple().")
=======
            raise NonSquareMatrixError()
>>>>>>> c9470ac4
        n = self.rows
        A = self[:,:]
        p = []
        # factorization
        for j in range(n):
            for i in range(j):
                for k in range(i):
                    A[i,j] = A[i,j] - A[i,k]*A[k,j]
            pivot = -1
            for i in range(j,n):
                for k in range(j):
                    A[i,j] = A[i,j] - A[i,k]*A[k,j]
                # find the first non-zero pivot, includes any expression
                if pivot == -1 and not iszerofunc(A[i,j]):
                    pivot = i
            if pivot < 0:
                # this result is based on iszerofunc's analysis of the possible pivots, so even though
                # the element may not be strictly zero, the supplied iszerofunc's evaluation gave True
                raise ValueError("No nonzero pivot found; inversion failed.")
            if pivot != j: # row must be swapped
                A.row_swap(pivot,j)
                p.append([pivot,j])
<<<<<<< HEAD
            if iszerofunc(A[j,j]):
                # XXX: I don't know what is going on here.
                # What is a descriptive error message?
                # Also, I don't know how to test (see test_errors() in test_matrices.py)
                raise ValueError
=======
>>>>>>> c9470ac4
            scale = 1 / A[j,j]
            for i in range(j+1,n):
                A[i,j] = A[i,j] * scale
        return A, p


    def LUdecompositionFF(self):
        """
        Compute a fraction-free LU decomposition.

        Returns 4 matrices P, L, D, U such that PA = L D**-1 U.
        If the elements of the matrix belong to some integral domain I, then all
        elements of L, D and U are guaranteed to belong to I.

        **Reference**
            - W. Zhou & D.J. Jeffrey, "Fraction-free matrix factors: new forms
              for LU and QR factors". Frontiers in Computer Science in China,
              Vol 2, no. 1, pp. 67-80, 2008.
        """
        n, m = self.rows, self.cols
        U, L, P = self[:,:], eye(n), eye(n)
        DD = zeros(n) # store it smarter since it's just diagonal
        oldpivot = 1

        for k in range(n-1):
            if U[k,k] == 0:
                for kpivot in range(k+1, n):
                    if U[kpivot, k] != 0:
                        break
                else:
<<<<<<< HEAD
                    swap = U[k, k:]
                    U[k,k:] = U[kpivot,k:]
                    U[kpivot, k:] = swap
                    swap = P[k, k:]
                    P[k, k:] = P[kpivot, k:]
                    P[kpivot, k:] = swap
            if U[k, k] == 0:
                # XXX: I don't know what is going on here.
                # What is a descriptive error message?
                # Also, I don't know how to test (see test_errors() in test_matrices.py)
                raise ValueError
            L[k,k] = U[k,k]
            DD[k,k] = oldpivot * U[k,k]
            if DD[k,k] == 0:
                # XXX: I don't know what is going on here.
                # What is a descriptive error message?
                # Also, I don't know how to test (see test_errors() in test_matrices.py)
                raise ValueError
            Ukk = U[k,k]
=======
                    raise ValueError("Matrix is not full rank")
                U[k, k:], U[kpivot, k:] = U[kpivot, k:], U[k, k:]
                L[k, :k], L[kpivot, :k] = L[kpivot, :k], L[k, :k]
                P[k, :], P[kpivot, :] = P[kpivot, :], P[k, :]
            L[k,k] = Ukk = U[k,k]
            DD[k,k] = oldpivot * Ukk
>>>>>>> c9470ac4
            for i in range(k+1, n):
                L[i,k] = Uik = U[i,k]
                for j in range(k+1, m):
                    U[i,j] = (Ukk * U[i,j] - U[k,j]*Uik) / oldpivot
                U[i,k] = 0
            oldpivot = Ukk
        DD[n-1,n-1] = oldpivot
        return P, L, DD, U

    def cofactorMatrix(self, method="berkowitz"):
        out = Matrix(self.rows, self.cols, lambda i,j:
                self.cofactor(i, j, method))
        return out

    def minorEntry(self, i, j, method="berkowitz"):
        if not 0 <= i < self.rows or not 0 <= j < self.cols:
            raise ValueError("`i` and `j` must satisfy 0 <= i < `self.rows` " +
<<<<<<< HEAD
                "and 0 <= j < `self.cols`.")
=======
                "(%d)" % self.rows + "and 0 <= j < `self.cols` (%d)." % self.cols)
>>>>>>> c9470ac4
        return self.minorMatrix(i,j).det(method)

    def minorMatrix(self, i, j):
        if not 0 <= i < self.rows or not 0 <= j < self.cols:
            raise ValueError("`i` and `j` must satisfy 0 <= i < `self.rows` " +
<<<<<<< HEAD
                "and 0 <= j < `self.cols`.")
=======
                "(%d)" % self.rows + "and 0 <= j < `self.cols` (%d)." % self.cols)
>>>>>>> c9470ac4
        return self.delRowCol(i,j)
    def cofactor(self, i, j, method="berkowitz"):
        if (i+j) % 2 == 0:
            return self.minorEntry(i, j, method)
        else:
            return -1 * self.minorEntry(i, j, method)

    def jacobian(self, X):
        """
        Calculates the Jacobian matrix (derivative of a vectorial function).

        *self*
            A vector of expressions representing functions f_i(x_1, ..., x_n).
        *X*
            The set of x_i's in order, it can be a list or a Matrix

        Both self and X can be a row or a column matrix in any order
        (jacobian() should always work).

        Examples::

            >>> from sympy import sin, cos, Matrix
            >>> from sympy.abc import rho, phi
            >>> X = Matrix([rho*cos(phi), rho*sin(phi), rho**2])
            >>> Y = Matrix([rho, phi])
            >>> X.jacobian(Y)
            [cos(phi), -rho*sin(phi)]
            [sin(phi),  rho*cos(phi)]
            [   2*rho,             0]
            >>> X = Matrix([rho*cos(phi), rho*sin(phi)])
            >>> X.jacobian(Y)
            [cos(phi), -rho*sin(phi)]
            [sin(phi),  rho*cos(phi)]

        """
        if not isinstance(X, Matrix):
            X = Matrix(X)
        # Both X and self can be a row or a column matrix, so we need to make
        # sure all valid combinations work, but everything else fails:
<<<<<<< HEAD
        if len(self.shape) != 2 or len(X.shape) != 2:
            # XXX: not tested, because I can't figure out when this would ever happen.
            raise ValueError("`self` and `X` must be 2-dimensional matrices.")
=======
>>>>>>> c9470ac4
        if self.shape[0] == 1:
            m = self.shape[1]
        elif self.shape[1] == 1:
            m = self.shape[0]
        else:
            raise TypeError("self must be a row or a column matrix")
        if X.shape[0] == 1:
            n = X.shape[1]
        elif X.shape[1] == 1:
            n = X.shape[0]
        else:
            raise TypeError("X must be a row or a column matrix")

        # m is the number of functions and n is the number of variables
        # computing the Jacobian is now easy:
        return Matrix(m, n, lambda j, i: self[j].diff(X[i]))

    def QRdecomposition(self):
        """
        Return Q,R where A = Q*R, Q is orthogonal and R is upper triangular.

        Examples::
        This is the example from wikipedia
        >>> from sympy import Matrix, eye
        >>> A = Matrix([[12,-51,4],[6,167,-68],[-4,24,-41]])
        >>> Q, R = A.QRdecomposition()
        >>> Q
        [ 6/7, -69/175, -58/175]
        [ 3/7, 158/175,   6/175]
        [-2/7,    6/35,  -33/35]
        >>> R
        [14,  21, -14]
        [ 0, 175, -70]
        [ 0,   0,  35]
        >>> A == Q*R
        True

        QR factorization of an identity matrix
        >>> A = Matrix([[1,0,0],[0,1,0],[0,0,1]])
        >>> Q, R = A.QRdecomposition()
        >>> Q
        [1, 0, 0]
        [0, 1, 0]
        [0, 0, 1]
        >>> R
        [1, 0, 0]
        [0, 1, 0]
        [0, 0, 1]

        """
<<<<<<< HEAD
        if not self.is_square:
            raise NonSquareMatrixError("A Matrix must be square to apply QRdecomposition().")
=======

        if not self.rows >= self.cols:
            raise MatrixError("The number of rows must be greater than columns")
>>>>>>> c9470ac4
        n = self.rows
        m = self.cols
        rank = n
        row_reduced = self.rref()[0]
        for i in range(row_reduced.rows):
            if Matrix(row_reduced[i*m:(i+1)*m]).norm() == 0:
                rank -= 1
        if not rank == self.cols:
            raise MatrixError("The rank of the matrix must match the columns")
        Q, R = self.zeros((n, m)), self.zeros(m)
        for j in range(m):      # for each column vector
            tmp = self[:,j]     # take original v
            for i in range(j):
                # subtract the project of self on new vector
                tmp -= Q[:,i] * self[:,j].dot(Q[:,i])
                tmp.expand()
            # normalize it
            R[j,j] = tmp.norm()
            Q[:,j] = tmp / R[j,j]
            if Q[:,j].norm() != 1:
                raise NotImplementedError("Could not normalize the vector %d." % j)
            for i in range(j):
                R[i,j] = Q[:,i].dot(self[:,j])
        return Q,R

    def QRsolve(self, b):
        """
        Solve the linear system 'Ax = b'.

        'self' is the matrix 'A', the method argument is the vector
        'b'.  The method returns the solution vector 'x'.  If 'b' is a
        matrix, the system is solved for each column of 'b' and the
        return value is a matrix of the same shape as 'b'.

        This method is slower (approximately by a factor of 2) but
        more stable for floating-point arithmetic than the LUsolve method.
        However, LUsolve usually uses an exact arithmetic, so you don't need
        to use QRsolve.

        This is mainly for educational purposes and symbolic matrices, for real
        (or complex) matrices use sympy.mpmath.qr_solve.
        """

        Q, R = self.QRdecomposition()
        y = Q.T * b

        # back substitution to solve R*x = y:
        # We build up the result "backwards" in the vector 'x' and reverse it
        # only in the end.
        x = []
        n = R.rows
        for j in range(n-1, -1, -1):
            tmp = y[j,:]
            for k in range(j+1, n):
                tmp -= R[j,k] * x[n-1-k]
            x.append(tmp/R[j,j])
        return Matrix([row.mat for row in reversed(x)])

    # Utility functions
<<<<<<< HEAD
    def simplify(self, simplify=sympy_simplify):
        """Simplify the elements of a matrix in place."""
=======
    def simplify(self, simplify=sympy_simplify, ratio=1.7):
        """Simplify the elements of a matrix in place.

        If (result length)/(input length) > ratio, then input is returned
        unmodified. If 'ratio=oo', then simplify() is applied anyway.

        See also simplify().
        """
>>>>>>> c9470ac4
        for i in xrange(len(self.mat)):
            self.mat[i] = simplify(self.mat[i], ratio=ratio)

    #def evaluate(self):    # no more eval() so should be removed
    #    for i in range(self.rows):
    #        for j in range(self.cols):
    #            self[i,j] = self[i,j].eval()

    def cross(self, b):
        if not isinstance(b, (list, tuple, Matrix)):
            raise TypeError("`b` must be of type list, tuple, or Matrix, not %s." %
                type(b))
        if not (self.rows == 1 and self.cols == 3 or \
                self.rows == 3 and self.cols == 1 ) and \
                (b.rows == 1 and b.cols == 3 or \
                b.rows == 3 and b.cols == 1):
            raise ShapeError("Dimensions incorrect for cross product.")
        else:
            return Matrix(1,3,((self[1]*b[2] - self[2]*b[1]),
                               (self[2]*b[0] - self[0]*b[2]),
                               (self[0]*b[1] - self[1]*b[0])))

    def dot(self, b):
        if not isinstance(b, (list, tuple, Matrix)):
            raise TypeError("`b` must be of type list, tuple, or Matrix, not %s." %
                type(b))
<<<<<<< HEAD
        if isinstance(b, (list, tuple)):
            m = len(b)
        else:
            m = b.rows * b.cols
        if self.cols*self.rows != m:
=======
        m = len(b)
        if len(self) != m:
>>>>>>> c9470ac4
            raise ShapeError("Dimensions incorrect for dot product.")
        prod = 0
        for i in range(m):
            prod += self[i] * b[i]
        return prod

    def multiply_elementwise(self, b):
        """Return the Hadamard product (elementwise product) of A and B

        >>> import sympy
        >>> A = sympy.Matrix([[0, 1, 2], [3, 4, 5]])
        >>> B = sympy.Matrix([[1, 10, 100], [100, 10, 1]])
        >>> print A.multiply_elementwise(B)
        [  0, 10, 200]
        [300, 40,   5]
        """
        return matrix_multiply_elementwise(self, b)

    def norm(self):
        if self.rows != 1 and self.cols != 1:
            raise ShapeError("A Matrix must be a vector to compute the norm.")

        out = sympify(0)
        for i in range(len(self)):
            out += self[i]*self[i]
        return out**S.Half

    def normalized(self):
        if self.rows != 1 and self.cols != 1:
            raise ShapeError("A Matrix must be a vector to normalize.")
        norm = self.norm()
        out = self.applyfunc(lambda i: i / norm)
        return out

    def project(self, v):
        """Project onto v."""
        return v * (self.dot(v) / v.dot(v))

    def permuteBkwd(self, perm):
        copy = self[:,:]
        for i in range(len(perm)-1, -1, -1):
            copy.row_swap(perm[i][0], perm[i][1])
        return copy

    def permuteFwd(self, perm):
        copy = self[:,:]
        for i in range(len(perm)):
            copy.row_swap(perm[i][0], perm[i][1])
        return copy

    def delRowCol(self, i, j):
        # used only for cofactors, makes a copy
        M = self[:,:]
        M.row_del(i)
        M.col_del(j)
        return M

<<<<<<< HEAD
=======
    def exp(self):
        """ Returns the exponent of a matrix """
        if not self.is_square:
            raise NonSquareMatrixError("Exponentiation is valid only for square matrices")
        try:
            U, D = self.diagonalize()
        except MatrixError:
            raise NotImplementedError("Exponentiation is implemented only for diagonalizable matrices")
        for i in xrange(0, D.rows):
            D[i, i] = C.exp(D[i, i])
        return U * D * U.inv()

>>>>>>> c9470ac4
    def zeros(self, dims):
        """Returns a dims = (d1,d2) matrix of zeros."""
        n, m = _dims_to_nm( dims )
        return Matrix(n,m,[S.Zero]*n*m)

    def eye(self, n):
        """Returns the identity matrix of size n."""
        tmp = self.zeros(n)
        for i in range(tmp.rows):
            tmp[i,i] = S.One
        return tmp

    @property
    def is_square(self):
        return self.rows == self.cols

    def is_nilpotent(self):
        """
        Checks if a matrix is nilpotent.

        A matrix B is nilpotent if for some integer k, B**k is
        a zero matrix.

        Example:
            >>> from sympy import Matrix
            >>> a = Matrix([[0,0,0],[1,0,0],[1,1,0]])
            >>> a.is_nilpotent()
            True

            >>> a = Matrix([[1,0,1],[1,0,0],[1,1,0]])
            >>> a.is_nilpotent()
            False
        """
        if not self.is_square:
            raise NonSquareMatrixError("Nilpotency is valid only for square matrices")
        x = Dummy('x')
        if self.charpoly(x).args[0] == x**self.rows:
            return True
        return False

    def is_upper(self):
        """
        Check if matrix is an upper triangular matrix.

        Example:
        >>> from sympy import Matrix
        >>> m = Matrix(2,2,[1, 0, 0, 1])
        >>> m
        [1, 0]
        [0, 1]
        >>> m.is_upper()
        True

        >>> m = Matrix(3,3,[5, 1, 9, 0, 4 , 6, 0, 0, 5])
        >>> m
        [5, 1, 9]
        [0, 4, 6]
        [0, 0, 5]
        >>> m.is_upper()
        True

        >>> m = Matrix(2,3,[4, 2, 5, 6, 1, 1])
        >>> m
        [4, 2, 5]
        [6, 1, 1]
        >>> m.is_upper()
        False

        """
        for i in xrange(1, self.rows):
            for j in xrange(0, i):
                if self[i,j] != 0:
                    return False
        return True

    def is_lower(self):
        """
        Check if matrix is a lower triangular matrix.

        Example:
        >>> from sympy import Matrix
        >>> m = Matrix(2,2,[1, 0, 0, 1])
        >>> m
        [1, 0]
        [0, 1]
        >>> m.is_lower()
        True

        >>> m = Matrix(3,3,[2, 0, 0, 1, 4 , 0, 6, 6, 5])
        >>> m
        [2, 0, 0]
        [1, 4, 0]
        [6, 6, 5]
        >>> m.is_lower()
        True

        >>> from sympy.abc import x, y
        >>> m = Matrix(2,2,[x**2 + y, y**2 + x, 0, x + y])
        >>> m
        [x**2 + y, x + y**2]
        [       0,    x + y]
        >>> m.is_lower()
        False

        """
        for i in xrange(0, self.rows):
            for j in xrange(i+1, self.cols):
                if self[i, j] != 0:
                    return False
        return True

    def is_upper_hessenberg(self):
        """
        Checks if the matrix is the upper hessenberg form.

        The upper hessenberg matrix has zero entries
        below the first subdiagonal.

        Example:
        >>> from sympy.matrices import Matrix
        >>> a = Matrix([[1,4,2,3],[3,4,1,7],[0,2,3,4],[0,0,1,3]])
        >>> a
        [1, 4, 2, 3]
        [3, 4, 1, 7]
        [0, 2, 3, 4]
        [0, 0, 1, 3]
        >>> a.is_upper_hessenberg()
        True
        """
        for i in xrange(2, self.rows):
            for j in xrange(0, i - 1):
                if self[i,j] != 0:
                    return False
        return True

    def is_lower_hessenberg(self):
        r"""
        Checks if the matrix is in the lower hessenberg form.

        The lower hessenberg matrix has zero entries
        above the first superdiagonal.

        Example:
        >>> from sympy.matrices import Matrix
        >>> a = Matrix([[1,2,0,0],[5,2,3,0],[3,4,3,7],[5,6,1,1]])
        >>> a
        [1, 2, 0, 0]
        [5, 2, 3, 0]
        [3, 4, 3, 7]
        [5, 6, 1, 1]
        >>> a.is_lower_hessenberg()
        True
        """
        for i in xrange(0, self.rows):
            for j in xrange(i + 2, self.cols):
                if self[i, j] != 0:
                    return False
        return True

    def is_symbolic(self):
        for element in self.mat:
            if element.has(Symbol):
                return True
        return False

    def is_symmetric(self, simplify=True):
        """
        Check if matrix is symmetric matrix,
        that is square matrix and is equal to its transpose.

        By default, simplifications occur before testing symmetry.
        They can be skipped using 'simplify=False'; while speeding things a bit,
        this may however induce false negatives.

        Example:

        >>> from sympy import Matrix
        >>> m = Matrix(2,2,[0, 1, 1, 2])
        >>> m
        [0, 1]
        [1, 2]
        >>> m.is_symmetric()
        True

        >>> m = Matrix(2,2,[0, 1, 2, 0])
        >>> m
        [0, 1]
        [2, 0]
        >>> m.is_symmetric()
        False

        >>> m = Matrix(2,3,[0, 0, 0, 0, 0, 0])
        >>> m
        [0, 0, 0]
        [0, 0, 0]
        >>> m.is_symmetric()
        False

        >>> from sympy.abc import x, y
        >>> m = Matrix(3,3,[1, x**2 + 2*x + 1, y, (x + 1)**2 , 2, 0, y, 0, 3])
        >>> m
        [         1, x**2 + 2*x + 1, y]
        [(x + 1)**2,              2, 0]
        [         y,              0, 3]
        >>> m.is_symmetric()
        True

        If the matrix is already simplified, you may speed-up is_symmetric()
        test by using 'simplify=False'.

        >>> m.is_symmetric(simplify=False)
        False
        >>> m1 = m.expand()
        >>> m1.is_symmetric(simplify=False)
        True
        """
        if not self.is_square:
            return False
        if simplify:
            delta = self - self.transpose()
            delta.simplify()
            return delta == self.zeros((self.rows, self.cols))
        else:
            return self == self.transpose()

    def is_diagonal(self):
        """
        Check if matrix is diagonal,
        that is matrix in which the entries outside the main diagonal are all zero.

        Example:

        >>> from sympy import Matrix, diag
        >>> m = Matrix(2,2,[1, 0, 0, 2])
        >>> m
        [1, 0]
        [0, 2]
        >>> m.is_diagonal()
        True

        >>> m = Matrix(2,2,[1, 1, 0, 2])
        >>> m
        [1, 1]
        [0, 2]
        >>> m.is_diagonal()
        False

        >>> m = diag(1, 2, 3)
        >>> m
        [1, 0, 0]
        [0, 2, 0]
        [0, 0, 3]
        >>> m.is_diagonal()
        True

        See also: .is_lower(), is_upper() .is_diagonalizable()
        """
        for i in xrange(self.rows):
            for j in xrange(self.cols):
                if i != j and self[i, j] != 0:
                    return False
        return True

    def clone(self):
        return Matrix(self.rows, self.cols, lambda i, j: self[i, j])

    def det(self, method="bareis"):
        """
        Computes the matrix determinant using the method "method".

        Possible values for "method":
          bareis ... det_bareis
          berkowitz ... berkowitz_det
        """

        if method == "bareis":
            return self.det_bareis()
        elif method == "berkowitz":
            return self.berkowitz_det()
        else:
            raise ValueError("Determinant method unrecognized")

    def det_bareis(self):
        """Compute matrix determinant using Bareis' fraction-free
           algorithm which is an extension of the well known Gaussian
           elimination method. This approach is best suited for dense
           symbolic matrices and will result in a determinant with
           minimal number of fractions. It means that less term
           rewriting is needed on resulting formulae.

           TODO: Implement algorithm for sparse matrices (SFF).
        """
        if not self.is_square:
            raise NonSquareMatrixError()

        M, n = self[:,:], self.rows

        if n == 1:
            det = M[0, 0]
        elif n == 2:
            det = M[0, 0]*M[1, 1] - M[0, 1]*M[1, 0]
        else:
            sign = 1 # track current sign in case of column swap

            for k in range(n-1):
                # look for a pivot in the current column
                # and assume det == 0 if none is found
                if M[k, k] == 0:
                    for i in range(k+1, n):
                        if M[i, k] != 0:
                            M.row_swap(i, k)
                            sign *= -1
                            break
                    else:
                        return S.Zero

                # proceed with Bareis' fraction-free (FF)
                # form of Gaussian elimination algorithm
                for i in range(k+1, n):
                    for j in range(k+1, n):
                        D = M[k, k]*M[i, j] - M[i, k]*M[k, j]

                        if k > 0:
                            D /= M[k-1, k-1]

                        if D.is_Atom:
                            M[i, j] = D
                        else:
                            M[i, j] = cancel(D)

            det = sign * M[n-1, n-1]

        return det.expand()

    def adjugate(self, method="berkowitz"):
        """
        Returns the adjugate matrix.

        Adjugate matrix is the transpose of the cofactor matrix.

        http://en.wikipedia.org/wiki/Adjugate

        See also: .cofactorMatrix(), .T
        """

        return self.cofactorMatrix(method).T


    def inverse_LU(self, iszerofunc=_iszero):
        """
        Calculates the inverse using LU decomposition.
        """
        return self.LUsolve(self.eye(self.rows), iszerofunc=_iszero)

    def inverse_GE(self, iszerofunc=_iszero):
        """
        Calculates the inverse using Gaussian elimination.
        """
        if not self.is_square:
<<<<<<< HEAD
            raise NonSquareMatrixError("A Matrix must be square to invert.")
=======
            raise NonSquareMatrixError()
>>>>>>> c9470ac4

        if self.det() == 0:
            raise ValueError("A Matrix must have non-zero determinant to invert.")

        big = self.row_join(self.eye(self.rows))
        red = big.rref(iszerofunc=iszerofunc)
        return red[0][:,big.rows:]

    def inverse_ADJ(self):
        """
        Calculates the inverse using the adjugate matrix and a determinant.
        """
        if not self.is_square:
<<<<<<< HEAD
            raise NonSquareMatrixError("A Matrix must be square to invert.")
=======
            raise NonSquareMatrixError()
>>>>>>> c9470ac4

        d = self.berkowitz_det()
        if d == 0:
            raise ValueError("A Matrix must have non-zero determinant to invert.")

        return self.adjugate()/d

    def rref(self,simplified=False, iszerofunc=_iszero, simplify=sympy_simplify):
        """
        Take any matrix and return reduced row-echelon form and indices of pivot vars

        To simplify elements before finding nonzero pivots set simplified=True.
        To set a custom simplify function, use the simplify keyword argument.
        """
        # TODO: rewrite inverse_GE to use this
        pivots, r = 0, self[:,:]        # pivot: index of next row to contain a pivot
        pivotlist = []                  # indices of pivot variables (non-free)
        for i in range(r.cols):
            if pivots == r.rows:
                break
            if simplified:
                r[pivots,i] = simplify(r[pivots,i])
            if iszerofunc(r[pivots,i]):
                for k in range(pivots, r.rows):
                    if simplified and k > pivots:
                        r[k,i] = simplify(r[k,i])
                    if not iszerofunc(r[k,i]):
                        break
                if k == r.rows - 1 and iszerofunc(r[k,i]):
                    continue
                r.row_swap(pivots,k)
            scale = r[pivots,i]
            r.row(pivots, lambda x, _: x/scale)
            for j in range(r.rows):
                if j == pivots:
                    continue
                scale = r[j,i]
                r.row(j, lambda x, k: x - scale*r[pivots,k])
            pivotlist.append(i)
            pivots += 1
        return r, pivotlist

    def nullspace(self,simplified=False):
        """
        Returns list of vectors (Matrix objects) that span nullspace of self
        """
        reduced, pivots = self.rref(simplified)
        basis = []
        # create a set of vectors for the basis
        for i in range(self.cols - len(pivots)):
            basis.append(zeros((self.cols, 1)))
        # contains the variable index to which the vector corresponds
        basiskey, cur = [-1]*len(basis), 0
        for i in range(self.cols):
            if i not in pivots:
                basiskey[cur] = i
                cur += 1
        for i in range(self.cols):
            if i not in pivots: # free var, just set vector's ith place to 1
                basis[basiskey.index(i)][i,0] = 1
            else:               # add negative of nonpivot entry to corr vector
                for j in range(i+1, self.cols):
                    line = pivots.index(i)
                    if reduced[line, j] != 0:
                        if j in pivots:
                            # XXX: Is this the correct error?
                            raise NotImplementedError("Could not compute the nullspace of `self`.")
                        basis[basiskey.index(j)][i,0] = -1 * reduced[line, j]
        return basis

    def berkowitz(self):
        """The Berkowitz algorithm.

           Given N x N matrix with symbolic content, compute efficiently
           coefficients of characteristic polynomials of 'self' and all
           its square sub-matrices composed by removing both i-th row
           and column, without division in the ground domain.

           This method is particularly useful for computing determinant,
           principal minors and characteristic polynomial, when 'self'
           has complicated coefficients e.g. polynomials. Semi-direct
           usage of this algorithm is also important in computing
           efficiently sub-resultant PRS.

           Assuming that M is a square matrix of dimension N x N and
           I is N x N identity matrix,  then the following following
           definition of characteristic polynomial is begin used:

                          charpoly(M) = det(t*I - M)

           As a consequence, all polynomials generated by Berkowitz
           algorithm are monic.

           >>> from sympy import Matrix
           >>> from sympy.abc import x, y, z

           >>> M = Matrix([ [x,y,z], [1,0,0], [y,z,x] ])

           >>> p, q, r = M.berkowitz()

           >>> print p # 1 x 1 M's sub-matrix
           (1, -x)

           >>> print q # 2 x 2 M's sub-matrix
           (1, -x, -y)

           >>> print r # 3 x 3 M's sub-matrix
           (1, -2*x, x**2 - y*z - y, x*y - z**2)

           For more information on the implemented algorithm refer to:

           [1] S.J. Berkowitz, On computing the determinant in small
               parallel time using a small number of processors, ACM,
               Information Processing Letters 18, 1984, pp. 147-150

           [2] M. Keber, Division-Free computation of sub-resultants
               using Bezout matrices, Tech. Report MPI-I-2006-1-006,
               Saarbrucken, 2006

        """
        if not self.is_square:
            raise NonSquareMatrixError()

        A, N = self, self.rows
        transforms = [0] * (N-1)

        for n in xrange(N, 1, -1):
            T, k = zeros((n+1,n)), n - 1

            R, C = -A[k,:k], A[:k,k]
            A, a = A[:k,:k], -A[k,k]

            items = [ C ]

            for i in xrange(0, n-2):
                items.append(A * items[i])

            for i, B in enumerate(items):
                items[i] = (R * B)[0,0]

            items = [ S.One, a ] + items

            for i in xrange(n):
                T[i:,i] = items[:n-i+1]

            transforms[k-1] = T

        polys = [ Matrix([S.One, -A[0,0]]) ]

        for i, T in enumerate(transforms):
            polys.append(T * polys[i])

        return tuple(map(tuple, polys))

    def berkowitz_det(self):
        """Computes determinant using Berkowitz method."""
        poly = self.berkowitz()[-1]
        sign = (-1)**(len(poly)-1)
        return sign * poly[-1]

    def berkowitz_minors(self):
        """Computes principal minors using Berkowitz method."""
        sign, minors = S.NegativeOne, []

        for poly in self.berkowitz():
            minors.append(sign*poly[-1])
            sign = -sign

        return tuple(minors)

    def berkowitz_charpoly(self, x, simplify=sympy_simplify):
        """Computes characteristic polynomial minors using Berkowitz method."""
        return Poly(map(simplify, self.berkowitz()[-1]), x)

    charpoly = berkowitz_charpoly

    def berkowitz_eigenvals(self, **flags):
        """Computes eigenvalues of a Matrix using Berkowitz method. """
        return roots(self.berkowitz_charpoly(Dummy('x')), **flags)

    eigenvals = berkowitz_eigenvals

    def eigenvects(self, **flags):
        """Return list of triples (eigenval, multiplicity, basis)."""
        if 'multiple' in flags:
            del flags['multiple']

        out, vlist = [], self.eigenvals(**flags)

        for r, k in vlist.iteritems():
            tmp = self - eye(self.rows)*r
            basis = tmp.nullspace()
            # whether tmp.is_symbolic() is True or False, it is possible that
            # the basis will come back as [] in which case simplification is
            # necessary.
            if not basis:
                # The nullspace routine failed, try it again with simplification
                basis = tmp.nullspace(simplified=True)
                if not basis:
                    raise NotImplementedError("Can't evaluate eigenvector for eigenvalue %s" % r)
            out.append((r, k, basis))
        return out

    def fill(self, value):
        """Fill the matrix with the scalar value."""
        self.mat = [value]*len(self)

    def __getattr__(self, attr):
        if attr in ('diff','integrate','limit'):
            def doit(*args):
                item_doit = lambda item: getattr(item, attr)(*args)
                return self.applyfunc( item_doit )
            return doit
        else:
            raise AttributeError("Matrix has no attribute %s." % attr)
<<<<<<< HEAD
=======

    def integrate(self, *args):
        return Matrix(self.rows, self.cols, lambda i, j: self[i, j].integrate(*args))

    def limit(self, *args):
        return Matrix(self.rows, self.cols, lambda i, j: self[i, j].limit(*args))

    def diff(self, *args):
        return Matrix(self.rows, self.cols, lambda i, j: self[i, j].diff(*args))
>>>>>>> c9470ac4

    def vec(self):
        """
        Return the Matrix converted into a one column matrix by stacking columns

        >>> from sympy import Matrix
        >>> m=Matrix([ [1,3], [2,4] ])
        >>> m
        [1, 3]
        [2, 4]
        >>> m.vec()
        [1]
        [2]
        [3]
        [4]

        """
        return Matrix(len(self), 1, self.transpose().mat)

    def vech(self, diagonal=True, check_symmetry=True):
        """
        Return the unique elements of a symmetric Matrix as a one column matrix
        by stacking the elements in the lower triangle.

        Arguments:
        diagonal -- include the diagonal cells of self or not
        check_symmetry -- checks symmetry of self but not completely reliably

        >>> from sympy import Matrix
        >>> m=Matrix([ [1,2], [2,3] ])
        >>> m
        [1, 2]
        [2, 3]
        >>> m.vech()
        [1]
        [2]
        [3]
        >>> m.vech(diagonal=False)
        [2]

        """
        c = self.cols
        if c != self.rows:
            raise ShapeError("Matrix must be square")
        if check_symmetry:
            self.simplify()
            if self != self.transpose():
                raise ValueError("Matrix appears to be asymmetric; consider check_symmetry=False")
        count = 0
        if diagonal:
            v = zeros( (c * (c + 1) // 2, 1) )
            for j in xrange(c):
                for i in xrange(j,c):
                    v[count] = self[i,j]
                    count += 1
        else:
            v = zeros( (c * (c - 1) // 2, 1) )
            for j in xrange(c):
                for i in xrange(j+1,c):
                    v[count] = self[i,j]
                    count += 1
        return v

    def get_diag_blocks(self):
        """Obtains the square sub-matrices on the main diagonal of a square matrix.

        Useful for inverting symbolic matrices or solving systems of
        linear equations which may be decoupled by having a block diagonal
        structure.

        Example:

        >>> from sympy import Matrix, symbols
        >>> from sympy.abc import x, y, z
        >>> A = Matrix([[1, 3, 0, 0], [y, z*z, 0, 0], [0, 0, x, 0], [0, 0, 0, 0]])
        >>> a1, a2, a3 = A.get_diag_blocks()
        >>> a1
        [1,    3]
        [y, z**2]
        >>> a2
        [x]
        >>> a3
        [0]
        >>>

        """
        sub_blocks = []
        def recurse_sub_blocks(M):
            i = 1
            while i <= M.shape[0]:
                if i == 1:
                    to_the_right = M[0, i:]
                    to_the_bottom = M[i:, 0]
                else:
                    to_the_right = M[0:i, i:]
                    to_the_bottom = M[i:, 0:i]
                if any(to_the_right) or any(to_the_bottom):
                    i += 1
                    continue
                else:
                    sub_blocks.append(M[0:i, 0:i])
                    if M.shape == M[0:i, 0:i].shape:
                        return
                    else:
                        recurse_sub_blocks(M[i:, i:])
                        return
        recurse_sub_blocks(self)
        return sub_blocks

    def diagonalize(self, reals_only = False):
        """
        Return diagonalized matrix D and transformation P such as

            D = P^-1 * M * P

        where M is current matrix.

        Example:

        >>> from sympy import Matrix
        >>> m = Matrix(3,3,[1, 2, 0, 0, 3, 0, 2, -4, 2])
        >>> m
        [1,  2, 0]
        [0,  3, 0]
        [2, -4, 2]
        >>> (P, D) = m.diagonalize()
        >>> D
        [1, 0, 0]
        [0, 2, 0]
        [0, 0, 3]
        >>> P
        [-1/2, 0, -1/2]
        [   0, 0, -1/2]
        [   1, 1,    1]
        >>> P.inv() * m * P
        [1, 0, 0]
        [0, 2, 0]
        [0, 0, 3]

        See also: .is_diagonalizable(), .is_diagonal()
        """
        if not self.is_square:
            raise NonSquareMatrixError()
        if not self.is_diagonalizable(reals_only, False):
            self._diagonalize_clear_subproducts()
            raise MatrixError("Matrix is not diagonalizable")
        else:
            if self._eigenvects == None:
                self._eigenvects = self.eigenvects()
            diagvals = []
            P = Matrix(self.rows, 0, [])
            for eigenval, multiplicity, vects in self._eigenvects:
                for k in range(multiplicity):
                    diagvals.append(eigenval)
                    vec = vects[k]
                    P = P.col_insert(P.cols, vec)
            D = diag(*diagvals)
            self._diagonalize_clear_subproducts()
            return (P, D)

    def is_diagonalizable(self, reals_only = False, clear_subproducts=True):
        """
        Check if matrix is diagonalizable.

        If reals_only==True then check that diagonalized matrix consists of the only not complex values.

        Some subproducts could be used further in other methods to avoid double calculations,
        By default (if clear_subproducts==True) they will be deleted.

        Example:

        >>> from sympy import Matrix
        >>> m = Matrix(3,3,[1, 2, 0, 0, 3, 0, 2, -4, 2])
        >>> m
        [1,  2, 0]
        [0,  3, 0]
        [2, -4, 2]
        >>> m.is_diagonalizable()
        True
        >>> m = Matrix(2,2,[0, 1, 0, 0])
        >>> m
        [0, 1]
        [0, 0]
        >>> m.is_diagonalizable()
        False
        >>> m = Matrix(2,2,[0, 1, -1, 0])
        >>> m
        [ 0, 1]
        [-1, 0]
        >>> m.is_diagonalizable()
        True
        >>> m.is_diagonalizable(True)
        False

        """
        if not self.is_square:
            return False
        res = False
        self._is_symbolic = self.is_symbolic()
        self._is_symmetric = self.is_symmetric()
        self._eigenvects = None
        #if self._is_symbolic:
        #    self._diagonalize_clear_subproducts()
        #    raise NotImplementedError("Symbolic matrices are not implemented for diagonalization yet")
        self._eigenvects = self.eigenvects()
        all_iscorrect = True
        for eigenval, multiplicity, vects in self._eigenvects:
            if len(vects) <> multiplicity:
                all_iscorrect = False
                break
            elif reals_only and not eigenval.is_real:
                all_iscorrect = False
                break
        res = all_iscorrect
        if clear_subproducts:
            self._diagonalize_clear_subproducts()
        return res

    def _diagonalize_clear_subproducts(self):
        del self._is_symbolic
        del self._is_symmetric
        del self._eigenvects

    def jordan_form(self, calc_transformation = True):
        """
        Return Jordan form J of current matrix.

        If calc_transformation is specified as False, then transformation P such that

              J = P^-1 * M * P

        will not be calculated.

        Note:

        Calculation of transformation P is not implemented yet

        Example:

        >>> from sympy import Matrix
        >>> m = Matrix(4, 4, [6, 5, -2, -3, -3, -1, 3, 3, 2, 1, -2, -3, -1, 1, 5, 5])
        >>> m
        [ 6,  5, -2, -3]
        [-3, -1,  3,  3]
        [ 2,  1, -2, -3]
        [-1,  1,  5,  5]

        >>> (P, J) = m.jordan_form()
        >>> J
        [2, 1, 0, 0]
        [0, 2, 0, 0]
        [0, 0, 2, 1]
        [0, 0, 0, 2]

        See also: jordan_cells()
        """
        (P, Jcells) = self.jordan_cells(calc_transformation)
        J = diag(*Jcells)
        return (P, J)

    def jordan_cells(self, calc_transformation = True):
        """
        Return a list of Jordan cells of current matrix.
        This list shape Jordan matrix J.

        If calc_transformation is specified as False, then transformation P such that

              J = P^-1 * M * P

        will not be calculated.

        Note:

        Calculation of transformation P is not implemented yet

        Example:

        >>> from sympy import Matrix
        >>> m = Matrix(4, 4, [6, 5, -2, -3, -3, -1, 3, 3, 2, 1, -2, -3, -1, 1, 5, 5])
        >>> m
        [ 6,  5, -2, -3]
        [-3, -1,  3,  3]
        [ 2,  1, -2, -3]
        [-1,  1,  5,  5]

        >>> (P, Jcells) = m.jordan_cells()
        >>> Jcells[0]
        [2, 1]
        [0, 2]
        >>> Jcells[1]
        [2, 1]
        [0, 2]

        See also: jordan_form()
        """
        if not self.is_square:
            raise NonSquareMatrixError()
        _eigenvects = self.eigenvects()
        Jcells = []
        for eigenval, multiplicity, vects in _eigenvects:
            geometrical = len(vects)
            if geometrical == multiplicity:
                Jcell = diag( *([eigenval] * multiplicity))
                Jcells.append(Jcell)
            elif geometrical==0:
                raise MatrixError("Matrix has the eigen vector with geometrical multiplicity equal zero.")
            else:
                sizes = self._jordan_split(multiplicity, geometrical)
                cells = []
                for size in sizes:
                    cell = jordan_cell(eigenval, size)
                    cells.append(cell)
                Jcells += cells
        return (None, Jcells)

    def _jordan_split(self, algebraical, geometrical):
            "return a list which sum is equal to 'algebraical' and length is equal to 'geometrical'"
            n1 = algebraical / geometrical
            res = [n1] * geometrical
            res[len(res)-1] += algebraical % geometrical
            assert sum(res) == algebraical
            return res

    def has(self, *patterns):
        """
        Test whether any subexpression matches any of the patterns.

        Examples:
        >>> from sympy import Matrix, Float
        >>> from sympy.abc import x, y
        >>> A = Matrix(((1, x), (0.2, 3)))
        >>> A.has(x)
        True
        >>> A.has(y)
        False
        >>> A.has(Float)
        True
        """
        return any(a.has(*patterns) for a in self.mat)

def matrix_multiply(A, B):
    """
    Matrix product A*B.

    A and B must be of appropriate dimensions.  If A is an m x k matrix, and B
    is a k x n matrix, the product will be an m x n matrix.

    Example:

    >>> from sympy import Matrix
    >>> A = Matrix([[1, 2, 3], [4, 5, 6]])
    >>> B = Matrix([[1, 2, 3], [4, 5, 6], [7, 8, 9]])
    >>> A*B
    [30, 36, 42]
    [66, 81, 96]
    >>> B*A
    Traceback (most recent call last):
    ...
    ShapeError
    >>>

    """
    # The following implmentation is equivalent, but about 5% slower
    #ma, na = A.shape
    #mb, nb = B.shape
    #
    #if na != mb:
    #    raise ShapeError()
    #product = Matrix(ma, nb, lambda i,j: 0)
    #for i in xrange(ma):
    #    for j in xrange(nb):
    #        s = 0
    #        for k in range(na):
    #            s += A[i, k]*B[k, j]
    #        product[i, j] = s
    #return product
    if A.shape[1] != B.shape[0]:
        raise ShapeError()
    blst = B.T.tolist()
    alst = A.tolist()
    return Matrix(A.shape[0], B.shape[1], lambda i, j:
                                        reduce(lambda k, l: k+l,
                                        map(lambda n, m: n*m,
                                        alst[i],
                                        blst[j])))

def matrix_multiply_elementwise(A, B):
    """Return the Hadamard product (elementwise product) of A and B

    >>> import sympy
    >>> A = sympy.Matrix([[0, 1, 2], [3, 4, 5]])
    >>> B = sympy.Matrix([[1, 10, 100], [100, 10, 1]])
    >>> print sympy.matrices.matrix_multiply_elementwise(A, B)
    [  0, 10, 200]
    [300, 40,   5]
    """
    if A.shape != B.shape:
        raise ShapeError()
    shape = A.shape
    return Matrix(shape[0], shape[1],
        lambda i, j: A[i,j] * B[i, j])

def matrix_add(A,B):
    """Return A+B"""
    if A.shape != B.shape:
        raise ShapeError()
    alst = A.tolist()
    blst = B.tolist()
    ret = [0]*A.shape[0]
    for i in xrange(A.shape[0]):
        ret[i] = map(lambda j,k: j+k, alst[i], blst[i])
    return Matrix(ret)

def zeros(dims):
    """Create zero matrix of dimensions dims = (d1,d2)"""
    n, m = _dims_to_nm(dims)
    return Matrix(n, m, [S.Zero]*m*n)

def ones(dims):
    """Create all-one matrix of dimensions dims = (d1,d2)"""
    n, m = _dims_to_nm( dims )
    return Matrix(n, m, [S.One]*m*n)

def eye(n):
    """Create square identity matrix n x n

    See also: diag()
    """
    n = int(n)
    out = zeros(n)
    for i in range(n):
        out[i, i] = S.One
    return out

def diag(*values):
    """Create diagonal matrix from a list as a diagonal values.

    Arguments might be matrices too, in case of it they are fitted in result matrix

    Example:

    >>> from sympy.matrices import diag, Matrix
    >>> diag(1, 2, 3)
    [1, 0, 0]
    [0, 2, 0]
    [0, 0, 3]

    >>> from sympy.abc import x, y, z
    >>> a = Matrix([x, y, z])
    >>> b = Matrix([[1, 2], [3, 4]])
    >>> c = Matrix([[5, 6]])
    >>> diag(a, 7, b, c)
    [x, 0, 0, 0, 0, 0]
    [y, 0, 0, 0, 0, 0]
    [z, 0, 0, 0, 0, 0]
    [0, 7, 0, 0, 0, 0]
    [0, 0, 1, 2, 0, 0]
    [0, 0, 3, 4, 0, 0]
    [0, 0, 0, 0, 5, 6]

    See also: eye()
    """
    rows = 0
    cols = 0
    for m in values:
        if isinstance(m, Matrix):
            rows += m.rows
            cols += m.cols
        else:
            rows += 1
            cols += 1
    res = zeros((rows, cols))
    i_row = 0
    i_col = 0
    for m in values:
        if isinstance(m, Matrix):
            res[i_row:i_row + m.rows, i_col:i_col + m.cols] = m
            i_row += m.rows
            i_col += m.cols
        else:
            res[i_row, i_col] = m
            i_row += 1
            i_col += 1
    return res

def block_diag(matrices):
    """
    Warning: this function is deprecated. See .diag()

    """
    import warnings
    warnings.warn("block_diag() is deprecated, use diag() instead", DeprecationWarning)
    return diag(*matrices)

def jordan_cell(eigenval, n):
    """
    Create matrix of Jordan cell kind:

    Example:

    >>> from sympy.matrices.matrices import jordan_cell
    >>> from sympy.abc import x
    >>> jordan_cell(x, 4)
    [x, 1, 0, 0]
    [0, x, 1, 0]
    [0, 0, x, 1]
    [0, 0, 0, x]
    """
    n = int(n)
    out = zeros(n)
    for i in range(n-1):
        out[i, i] = eigenval
        out[i, i+1] = S.One
    out[n-1, n-1] = eigenval
    return out

def randMatrix(r,c,min=0,max=99,seed=[]):
    """Create random matrix r x c"""
    if seed == []:
        prng = random.Random()  # use system time
    else:
        prng = random.Random(seed)
    return Matrix(r,c,lambda i,j: prng.randint(min,max))

def hessian(f, varlist):
    """Compute Hessian matrix for a function f

    see: http://en.wikipedia.org/wiki/Hessian_matrix
    """
    # f is the expression representing a function f, return regular matrix
    if isinstance(varlist, (list, tuple)):
        m = len(varlist)
        if not m:
            raise ShapeError("`len(varlist)` must not be zero.")
    elif isinstance(varlist, Matrix):
        m = varlist.cols
<<<<<<< HEAD
=======
        if not m:
            raise ShapeError("`varlist.cols` must not be zero.")
>>>>>>> c9470ac4
        if varlist.rows != 1:
            raise ShapeError("`varlist` must be a row vector.")
    else:
        raise ValueError("Improper variable list in hessian function")
<<<<<<< HEAD
    if m <= 0:
        raise ShapeError("`len(varlist)` must be positive.")
    if not getattr(f, 'diff'):
        # check differentiability
        raise ValueError("Function %d is not differentiable" % i)

    f.diff(varlist[0])

=======
    if not getattr(f, 'diff'):
        # check differentiability
        raise ValueError("Function `f` (%s) is not differentiable" % f)
>>>>>>> c9470ac4
    out = zeros(m)
    for i in range(m):
        for j in range(i,m):
            out[i,j] = f.diff(varlist[i]).diff(varlist[j])
    for i in range(m):
        for j in range(i):
            out[i,j] = out[j,i]
    return out

def GramSchmidt(vlist, orthog=False):
    out = []
    m = len(vlist)
    for i in range(m):
        tmp = vlist[i]
        for j in range(i):
            tmp -= vlist[i].project(out[j])
        if tmp == Matrix([[0,0,0]]):
            raise ValueError("GramSchmidt: vector set not linearly independent")
        out.append(tmp)
    if orthog:
        for i in range(len(out)):
            out[i] = out[i].normalized()
    return out

def wronskian(functions, var, method='bareis'):
    """Compute Wronskian for [] of functions

                   | f1       f2        ...   fn      |
                   | f1'      f2'       ...   fn'     |
                   |  .        .        .      .      |
    W(f1,...,fn) = |  .        .         .     .      |
                   |  .        .          .    .      |
                   |  (n)      (n)            (n)     |
                   | D   (f1) D   (f2)  ...  D   (fn) |

    see: http://en.wikipedia.org/wiki/Wronskian
    """

    for index in xrange(0, len(functions)):
        functions[index] = sympify(functions[index])
    n = len(functions)
    if n == 0:
        return 1
    W = Matrix(n, n, lambda i,j: functions[i].diff(var, j) )
    return W.det(method)

def casoratian(seqs, n, zero=True):
    """Given linear difference operator L of order 'k' and homogeneous
       equation Ly = 0 we want to compute kernel of L, which is a set
       of 'k' sequences: a(n), b(n), ... z(n).

       Solutions of L are linearly independent iff their Casoratian,
       denoted as C(a, b, ..., z), do not vanish for n = 0.

       Casoratian is defined by k x k determinant:

                  +  a(n)     b(n)     . . . z(n)     +
                  |  a(n+1)   b(n+1)   . . . z(n+1)   |
                  |    .         .     .        .     |
                  |    .         .       .      .     |
                  |    .         .         .    .     |
                  +  a(n+k-1) b(n+k-1) . . . z(n+k-1) +

       It proves very useful in rsolve_hyper() where it is applied
       to a generating set of a recurrence to factor out linearly
       dependent solutions and return a basis.

       >>> from sympy import Symbol, casoratian, factorial
       >>> n = Symbol('n', integer=True)

       Exponential and factorial are linearly independent:

       >>> casoratian([2**n, factorial(n)], n) != 0
       True

    """
    seqs = map(sympify, seqs)

    if not zero:
        f = lambda i, j: seqs[j].subs(n, n+i)
    else:
        f = lambda i, j: seqs[j].subs(n, i)

    k = len(seqs)

    return Matrix(k, k, f).det()

<<<<<<< HEAD
def block_diag(matrices):
    """
    Constructs a block diagonal matrix from a list of square matrices.

    Example:
    >>> from sympy import block_diag, symbols, Matrix
    >>> from sympy.abc import a, b, c, x, y, z
    >>> a = Matrix([[1, 2], [2, 3]])
    >>> b = Matrix([[3, x], [y, 3]])
    >>> block_diag([a, b, b])
    [1, 2, 0, 0, 0, 0]
    [2, 3, 0, 0, 0, 0]
    [0, 0, 3, x, 0, 0]
    [0, 0, y, 3, 0, 0]
    [0, 0, 0, 0, 3, x]
    [0, 0, 0, 0, y, 3]

    """
    rows = 0
    for m in matrices:
        if not m.is_square:
            raise NonSquareMatrixError("All matrices must be square.")
        rows += m.rows
    A = zeros((rows, rows))
    i = 0
    for m in matrices:
        A[i+0:i+m.rows, i+0:i+m.cols] = m
        i += m.rows
    return A

=======
>>>>>>> c9470ac4
# Add sympify converters
def _matrix_sympify(matrix):
    raise SympifyError('Matrix cannot be sympified')
converter[Matrix] = _matrix_sympify
del _matrix_sympify


class SparseMatrix(Matrix):
    """Sparse matrix"""

    def __init__(self, *args):
        if len(args) == 3 and callable(args[2]):
            op = args[2]
            if not isinstance(args[0], (int, Integer)) or not isinstance(args[1], (int, Integer)):
                raise TypeError("`args[0]` and `args[1]` must both be integers.")
            self.rows = args[0]
            self.cols = args[1]
            self.mat = {}
            for i in range(self.rows):
                for j in range(self.cols):
                    value = sympify(op(i,j))
                    if value != 0:
                        self.mat[(i,j)] = value
        elif len(args)==3 and isinstance(args[0],int) and \
                isinstance(args[1],int) and isinstance(args[2], (list, tuple)):
            self.rows = args[0]
            self.cols = args[1]
            mat = args[2]
            self.mat = {}
            for i in range(self.rows):
                for j in range(self.cols):
                    value = sympify(mat[i*self.cols+j])
                    if value != 0:
                        self.mat[(i,j)] = value
        elif len(args)==3 and isinstance(args[0],int) and \
                isinstance(args[1],int) and isinstance(args[2], dict):
            self.rows = args[0]
            self.cols = args[1]
            self.mat = {}
            # manual copy, copy.deepcopy() doesn't work
            for key in args[2].keys():
                self.mat[key] = args[2][key]
        else:
            if len(args) == 1:
                mat = args[0]
            else:
                mat = args
            if not isinstance(mat[0], (list, tuple)):
                mat = [ [element] for element in mat ]
            self.rows = len(mat)
            self.cols = len(mat[0])
            self.mat = {}
            for i in range(self.rows):
                if len(mat[i]) != self.cols:
                    raise ValueError("All arguments must have the same length.")
                for j in range(self.cols):
                    value = sympify(mat[i][j])
                    if value != 0:
                        self.mat[(i,j)] = value

    def __getitem__(self, key):
        if isinstance(key, slice) or isinstance(key, int):
            lo, hi = self.slice2bounds(key, len(self))
            L = []
            for i in range(lo, hi):
                m,n = self.rowdecomp(i)
                if (m,n) in self.mat:
                    L.append(self.mat[(m,n)])
                else:
                    L.append(0)
            if len(L) == 1:
                return L[0]
            else:
                return L
        if len(key) != 2:
            raise ValueError("`key` must be of length 2.")

        if isinstance(key[0], int) and isinstance(key[1], int):
            i,j=self.key2ij(key)
            if (i, j) in self.mat:
                return self.mat[(i,j)]
            else:
                return 0
        elif isinstance(key[0], slice) or isinstance(key[1], slice):
            return self.submatrix(key)
        else:
            raise IndexError("Index out of range: a[%s]"%repr(key))

    def rowdecomp(self, num):
<<<<<<< HEAD
        if not (0 <= num < self.rows*self.cols) and \
            not (0 <= -num < self.rows*self.cols):
                raise ValueError("`num` must satisfy 0 <= `num` < `self.rows*" +
                    "*self.cols` and 0 <= -num < `self.rows*self.cols` to " +
                    "apply redecomp().")
=======
        nmax = len(self)
        if not (0 <= num < nmax) or not (0 <= -num < nmax):
            raise ValueError("`num` must satisfy 0 <= `num` < `self.rows*" +
                "*self.cols` (%d) and 0 <= -num < " % nmax +
                "`self.rows*self.cols` (%d) to apply redecomp()." % nmax)
>>>>>>> c9470ac4
        i, j = 0, num
        while j >= self.cols:
            j -= self.cols
            i += 1
        return i,j

    def __setitem__(self, key, value):
        # almost identical, need to test for 0
        if len(key) != 2:
            raise ValueError("`key` must be of length 2.")

        if isinstance(key[0], slice) or isinstance(key[1], slice):
            if isinstance(value, Matrix):
                self.copyin_matrix(key, value)
            if isinstance(value, (list, tuple)):
                self.copyin_list(key, value)
        else:
            i,j=self.key2ij(key)
            testval = sympify(value)
            if testval != 0:
                self.mat[(i,j)] = testval
            elif (i,j) in self.mat:
                del self.mat[(i,j)]

    def row_del(self, k):
        newD = {}
        for (i,j) in self.mat.keys():
            if i==k:
                pass
            elif i > k:
                newD[i-1,j] = self.mat[i,j]
            else:
                newD[i,j] = self.mat[i,j]
        self.mat = newD
        self.rows -= 1

    def col_del(self, k):
        newD = {}
        for (i,j) in self.mat.keys():
            if j==k:
                pass
            elif j > k:
                newD[i,j-1] = self.mat[i,j]
            else:
                newD[i,j] = self.mat[i,j]
        self.mat = newD
        self.cols -= 1

    def toMatrix(self):
        l = []
        for i in range(self.rows):
            c = []
            l.append(c)
            for j in range(self.cols):
                if (i, j) in self.mat:
                    c.append(self[i, j])
                else:
                    c.append(0)
        return Matrix(l)

    def row_list(self):
        """
        Returns a Row-sorted list of non-zero elements of the matrix.

        >>> from sympy.matrices import SparseMatrix
        >>> a=SparseMatrix((1,2),(3,4))
        >>> a
        [1, 2]
        [3, 4]
        >>> a.RL
        [(0, 0, 1), (0, 1, 2), (1, 0, 3), (1, 1, 4)]
        """

        new=[]
        for i in range(self.rows):
            for j in range(self.cols):
                value = self[(i,j)]
                if value!=0:
                    new.append((i,j,value))
        return new

    RL = property(row_list,None,None,"Alternate faster representation")

    def col_list(self):
        """
        Returns a Column-sorted list of non-zero elements of the matrix.
        >>> from sympy.matrices import SparseMatrix
        >>> a=SparseMatrix((1,2),(3,4))
        >>> a
        [1, 2]
        [3, 4]
        >>> a.CL
        [(0, 0, 1), (1, 0, 3), (0, 1, 2), (1, 1, 4)]
        """
        new=[]
        for j in range(self.cols):
            for i in range(self.rows):
                value = self[(i,j)]
                if value!=0:
                    new.append((i,j,value))
        return new

    CL = property(col_list,None,None,"Alternate faster representation")

    def transpose(self):
        """
        Returns the transposed SparseMatrix of this SparseMatrix
        >>> from sympy.matrices import SparseMatrix
        >>> a = SparseMatrix((1,2),(3,4))
        >>> a
        [1, 2]
        [3, 4]
        >>> a.T
        [1, 3]
        [2, 4]
        """
        tran = SparseMatrix(self.cols,self.rows,{})
        for key,value in self.mat.iteritems():
            tran.mat[key[1],key[0]]=value
        return tran

    T = property(transpose,None,None,"Matrix transposition.")


    def __add__(self, other):
        if isinstance(other, SparseMatrix):
            return self.add(other)
        else:
            raise NotImplementedError("Only SparseMatrix + SparseMatrix supported")

    def __radd__(self, other):
        if isinstance(other, SparseMatrix):
            return self.add(other)
        else:
            raise NotImplementedError("Only SparseMatrix + SparseMatrix supported")

    def add(self, other):
        """
        Add two sparse matrices with dictionary representation.

        >>> from sympy.matrices.matrices import SparseMatrix
        >>> A = SparseMatrix(5, 5, lambda i, j : i * j + i)
        >>> A
        [0, 0,  0,  0,  0]
        [1, 2,  3,  4,  5]
        [2, 4,  6,  8, 10]
        [3, 6,  9, 12, 15]
        [4, 8, 12, 16, 20]
        >>> B = SparseMatrix(5, 5, lambda i, j : i + 2 * j)
        >>> B
        [0, 2, 4,  6,  8]
        [1, 3, 5,  7,  9]
        [2, 4, 6,  8, 10]
        [3, 5, 7,  9, 11]
        [4, 6, 8, 10, 12]
        >>> A + B
        [0,  2,  4,  6,  8]
        [2,  5,  8, 11, 14]
        [4,  8, 12, 16, 20]
        [6, 11, 16, 21, 26]
        [8, 14, 20, 26, 32]
        """
        if self.shape != other.shape:
            raise ShapeError()
        a, b = self.mat.keys(), other.mat.keys()
        a.sort()
        b.sort()
        i = j = 0
        c = {}
        while i < len(a) or j < len(b):
            if j >= len(b) or (i < len(a) and a[i] < b[j]):
                c[a[i]] = self.mat[a[i]]
                i = i + 1
                continue
            elif i >= len(a) or (j < len(b) and a[i] > b[j]):
                c[b[j]] = other.mat[b[j]]
                j = j + 1
                continue
            else:
                c[a[i]] = self.mat[a[i]] + other.mat[b[j]]
                i = i + 1
                j = j + 1
        return SparseMatrix(self.rows, self.cols, c)



    # from here to end all functions are same as in matrices.py
    # with Matrix replaced with SparseMatrix
    def copyin_list(self, key, value):
        if not isinstance(value, (list, tuple)):
            raise TypeError("`value` must be of type list or tuple.")
<<<<<<< HEAD
        self.copyin_matrix(key, SMatrix(value))
=======
        self.copyin_matrix(key, SparseMatrix(value))
>>>>>>> c9470ac4

    def multiply(self,b):
        """Returns self*b """

        def dotprod(a,b,i,j):
            if a.cols != b.rows:
                raise ShapeError("`self.cols` must equal `b.rows`.")
            r=0
            for x in range(a.cols):
                r+=a[i,x]*b[x,j]
            return r

        r = SparseMatrix(self.rows, b.cols, lambda i,j: dotprod(self,b,i,j))
        if r.rows == 1 and r.cols ==1:
            return r[0,0]
        return r

    def submatrix(self, keys):
        if not isinstance(keys[0], slice) and not isinstance(keys[1], slice):
            raise TypeError("Both elements of `keys` must be slice objects.")
        rlo, rhi = self.slice2bounds(keys[0], self.rows)
        clo, chi = self.slice2bounds(keys[1], self.cols)
        if not ( 0<=rlo<=rhi and 0<=clo<=chi ):
            raise IndexError("Slice indices out of range: a[%s]"%repr(keys))
        return SparseMatrix(rhi-rlo, chi-clo, lambda i,j: self[i+rlo, j+clo])

    def reshape(self, _rows, _cols):
        if len(self) != _rows*_cols:
            print "Invalid reshape parameters %d %d" % (_rows, _cols)
        newD = {}
        for i in range(_rows):
            for j in range(_cols):
                m,n = self.rowdecomp(i*_cols + j)
                if (m,n) in self.mat:
                    newD[(i,j)] = self.mat[(m,n)]
        return SparseMatrix(_rows, _cols, newD)

    def cross(self, b):
        if not isinstance(b, (list, tuple, Matrix)):
            raise TypeError("`b` must be of type list, tuple, or Matrix, not %s." %
                type(b))
        if not (self.rows == 1 and self.cols == 3 or \
                self.rows == 3 and self.cols == 1 ) and \
                (b.rows == 1 and b.cols == 3 or \
                b.rows == 3 and b.cols == 1):
            raise ShapeError("Dimensions incorrect for cross product")
        else:
            return SparseMatrix(1,3,((self[1]*b[2] - self[2]*b[1]),
                               (self[2]*b[0] - self[0]*b[2]),
                               (self[0]*b[1] - self[1]*b[0])))


    def zeros(self, dims):
        """Returns a dims = (d1,d2) matrix of zeros."""
        n, m = _dims_to_nm( dims )
        return SparseMatrix(n,m,{})

    def eye(self, n):
        tmp = SparseMatrix(n,n,lambda i,j:0)
        for i in range(tmp.rows):
            tmp[i,i] = 1
        return tmp


def list2numpy(l):
    """Converts python list of SymPy expressions to a NumPy array."""
    from numpy import empty
    a = empty(len(l), dtype=object)
    for i, s in enumerate(l):
        a[i] = s
    return a

def matrix2numpy(m):
    """Converts SymPy's matrix to a NumPy array."""
    from numpy import empty
    a = empty(m.shape, dtype=object)
    for i in range(m.rows):
        for j in range(m.cols):
            a[i, j] = m[i, j]
    return a

def a2idx(a):
    """
    Tries to convert "a" to an index, returns None on failure.

    The result of a2idx() (if not None) can be safely used as an index to
    arrays/matrices.
    """
    if hasattr(a, "__int__"):
        return int(a)
    if hasattr(a, "__index__"):
        return a.__index__()

def symarray(prefix, shape):
    """Create a numpy ndarray of symbols (as an object array).

    The created symbols are named prefix_i1_i2_...  You should thus provide a
    non-empty prefix if you want your symbols to be unique for different output
    arrays, as Sympy symbols with identical names are the same object.

    Parameters
    ----------

    prefix : string
      A prefix prepended to the name of every symbol.

    shape : int or tuple
      Shape of the created array.  If an int, the array is one-dimensional; for
      more than one dimension the shape must be a tuple.

    Examples
    --------

    >> from sympy import symarray
    >> symarray('', 3)
    [_0 _1 _2]

    If you want multiple symarrays to contain distinct symbols, you *must*
    provide unique prefixes:

    >> a = symarray('', 3)
    >> b = symarray('', 3)
    >> a[0] is b[0]
    True
    >> a = symarray('a', 3)
    >> b = symarray('b', 3)
    >> a[0] is b[0]
    False

    Creating symarrays with a prefix:
    >> symarray('a', 3)
    [a_0 a_1 a_2]

    For more than one dimension, the shape must be given as a tuple:
    >> symarray('a', (2,3))
    [[a_0_0 a_0_1 a_0_2]
    [a_1_0 a_1_1 a_1_2]]
    >> symarray('a', (2,3,2))
    [[[a_0_0_0 a_0_0_1]
      [a_0_1_0 a_0_1_1]
      [a_0_2_0 a_0_2_1]]
    <BLANKLINE>
     [[a_1_0_0 a_1_0_1]
      [a_1_1_0 a_1_1_1]
      [a_1_2_0 a_1_2_1]]]

    """
    try:
        import numpy as np
    except ImportError:
        raise ImportError("symarray requires numpy to be installed")

    arr = np.empty(shape, dtype=object)
    for index in np.ndindex(shape):
        arr[index] = Symbol('%s_%s' % (prefix, '_'.join(map(str, index))))
    return arr<|MERGE_RESOLUTION|>--- conflicted
+++ resolved
@@ -1,8 +1,4 @@
-<<<<<<< HEAD
-from sympy import Basic, Symbol, Integer
-=======
 from sympy import Basic, Symbol, Integer, C, S, Dummy, Rational
->>>>>>> c9470ac4
 from sympy.core.sympify import sympify, converter, SympifyError
 
 from sympy.polys import Poly, roots, cancel
@@ -13,14 +9,10 @@
 
 import random
 
-<<<<<<< HEAD
-class ShapeError(ValueError):
-=======
 class MatrixError(Exception):
     pass
 
 class ShapeError(ValueError, MatrixError):
->>>>>>> c9470ac4
     """Wrong matrix shape"""
     pass
 
@@ -102,11 +94,7 @@
             self.rows=args[0]
             self.cols=args[1]
             mat = args[2]
-<<<<<<< HEAD
-            if len(mat) != self.rows*self.cols:
-=======
             if len(mat) != len(self):
->>>>>>> c9470ac4
                 raise ValueError('List length should be equal to rows*columns')
             self.mat = map(lambda i: sympify(i), mat)
         elif len(args) == 1:
@@ -344,11 +332,7 @@
 
         Implemented mainly so bool(Matrix()) == False.
         """
-<<<<<<< HEAD
-        return self.rows * self.cols
-=======
         return self.rows*self.cols
->>>>>>> c9470ac4
 
     def tolist(self):
         """
@@ -437,9 +421,6 @@
                 s *= s
                 n //= 2
             return a
-<<<<<<< HEAD
-        raise NotImplementedError("Can only raise to the power of an integer for now.")
-=======
         elif isinstance(num, Rational):
             try:
                 P, D = self.diagonalize()
@@ -450,7 +431,6 @@
             return P * D * P.inv()
         else:
             raise NotImplementedError("Only integer and rational values are supported")
->>>>>>> c9470ac4
 
     def __add__(self,a):
         return matrix_add(self,a)
@@ -739,11 +719,7 @@
 
         """
         if not self.is_square:
-<<<<<<< HEAD
             raise NonSquareMatrixError("A Matrix must be square to invert.")
-=======
-            raise NonSquareMatrixError()
->>>>>>> c9470ac4
         if try_block_diag:
             blocks = self.get_diag_blocks()
             r = []
@@ -934,11 +910,7 @@
 
     def trace(self):
         if not self.is_square:
-<<<<<<< HEAD
             raise NonSquareMatrixError("A Matrix must be square to compute the trace.")
-=======
-            raise NonSquareMatrixError()
->>>>>>> c9470ac4
 
         trace = 0
         for i in range(self.cols):
@@ -1116,11 +1088,7 @@
 
         """
         if rhs.rows != self.rows:
-<<<<<<< HEAD
-            raise ShapeError("`self` and `rhs` must have the same number or rows.")
-=======
             raise ShapeError("`self` and `rhs` must have the same number of rows.")
->>>>>>> c9470ac4
 
         A, perm = self.LUdecomposition_Simple(iszerofunc=_iszero)
         n = self.rows
@@ -1171,11 +1139,7 @@
         p which is the list of the row swaps (in order).
         """
         if not self.is_square:
-<<<<<<< HEAD
             raise NonSquareMatrixError("A Matrix must be square to apply LUdecomposition_Simple().")
-=======
-            raise NonSquareMatrixError()
->>>>>>> c9470ac4
         n = self.rows
         A = self[:,:]
         p = []
@@ -1198,14 +1162,6 @@
             if pivot != j: # row must be swapped
                 A.row_swap(pivot,j)
                 p.append([pivot,j])
-<<<<<<< HEAD
-            if iszerofunc(A[j,j]):
-                # XXX: I don't know what is going on here.
-                # What is a descriptive error message?
-                # Also, I don't know how to test (see test_errors() in test_matrices.py)
-                raise ValueError
-=======
->>>>>>> c9470ac4
             scale = 1 / A[j,j]
             for i in range(j+1,n):
                 A[i,j] = A[i,j] * scale
@@ -1236,34 +1192,12 @@
                     if U[kpivot, k] != 0:
                         break
                 else:
-<<<<<<< HEAD
-                    swap = U[k, k:]
-                    U[k,k:] = U[kpivot,k:]
-                    U[kpivot, k:] = swap
-                    swap = P[k, k:]
-                    P[k, k:] = P[kpivot, k:]
-                    P[kpivot, k:] = swap
-            if U[k, k] == 0:
-                # XXX: I don't know what is going on here.
-                # What is a descriptive error message?
-                # Also, I don't know how to test (see test_errors() in test_matrices.py)
-                raise ValueError
-            L[k,k] = U[k,k]
-            DD[k,k] = oldpivot * U[k,k]
-            if DD[k,k] == 0:
-                # XXX: I don't know what is going on here.
-                # What is a descriptive error message?
-                # Also, I don't know how to test (see test_errors() in test_matrices.py)
-                raise ValueError
-            Ukk = U[k,k]
-=======
                     raise ValueError("Matrix is not full rank")
                 U[k, k:], U[kpivot, k:] = U[kpivot, k:], U[k, k:]
                 L[k, :k], L[kpivot, :k] = L[kpivot, :k], L[k, :k]
                 P[k, :], P[kpivot, :] = P[kpivot, :], P[k, :]
             L[k,k] = Ukk = U[k,k]
             DD[k,k] = oldpivot * Ukk
->>>>>>> c9470ac4
             for i in range(k+1, n):
                 L[i,k] = Uik = U[i,k]
                 for j in range(k+1, m):
@@ -1281,22 +1215,15 @@
     def minorEntry(self, i, j, method="berkowitz"):
         if not 0 <= i < self.rows or not 0 <= j < self.cols:
             raise ValueError("`i` and `j` must satisfy 0 <= i < `self.rows` " +
-<<<<<<< HEAD
-                "and 0 <= j < `self.cols`.")
-=======
                 "(%d)" % self.rows + "and 0 <= j < `self.cols` (%d)." % self.cols)
->>>>>>> c9470ac4
         return self.minorMatrix(i,j).det(method)
 
     def minorMatrix(self, i, j):
         if not 0 <= i < self.rows or not 0 <= j < self.cols:
             raise ValueError("`i` and `j` must satisfy 0 <= i < `self.rows` " +
-<<<<<<< HEAD
-                "and 0 <= j < `self.cols`.")
-=======
                 "(%d)" % self.rows + "and 0 <= j < `self.cols` (%d)." % self.cols)
->>>>>>> c9470ac4
         return self.delRowCol(i,j)
+
     def cofactor(self, i, j, method="berkowitz"):
         if (i+j) % 2 == 0:
             return self.minorEntry(i, j, method)
@@ -1335,12 +1262,6 @@
             X = Matrix(X)
         # Both X and self can be a row or a column matrix, so we need to make
         # sure all valid combinations work, but everything else fails:
-<<<<<<< HEAD
-        if len(self.shape) != 2 or len(X.shape) != 2:
-            # XXX: not tested, because I can't figure out when this would ever happen.
-            raise ValueError("`self` and `X` must be 2-dimensional matrices.")
-=======
->>>>>>> c9470ac4
         if self.shape[0] == 1:
             m = self.shape[1]
         elif self.shape[1] == 1:
@@ -1391,14 +1312,9 @@
         [0, 0, 1]
 
         """
-<<<<<<< HEAD
-        if not self.is_square:
-            raise NonSquareMatrixError("A Matrix must be square to apply QRdecomposition().")
-=======
 
         if not self.rows >= self.cols:
             raise MatrixError("The number of rows must be greater than columns")
->>>>>>> c9470ac4
         n = self.rows
         m = self.cols
         rank = n
@@ -1458,10 +1374,6 @@
         return Matrix([row.mat for row in reversed(x)])
 
     # Utility functions
-<<<<<<< HEAD
-    def simplify(self, simplify=sympy_simplify):
-        """Simplify the elements of a matrix in place."""
-=======
     def simplify(self, simplify=sympy_simplify, ratio=1.7):
         """Simplify the elements of a matrix in place.
 
@@ -1470,7 +1382,6 @@
 
         See also simplify().
         """
->>>>>>> c9470ac4
         for i in xrange(len(self.mat)):
             self.mat[i] = simplify(self.mat[i], ratio=ratio)
 
@@ -1497,16 +1408,8 @@
         if not isinstance(b, (list, tuple, Matrix)):
             raise TypeError("`b` must be of type list, tuple, or Matrix, not %s." %
                 type(b))
-<<<<<<< HEAD
-        if isinstance(b, (list, tuple)):
-            m = len(b)
-        else:
-            m = b.rows * b.cols
-        if self.cols*self.rows != m:
-=======
         m = len(b)
         if len(self) != m:
->>>>>>> c9470ac4
             raise ShapeError("Dimensions incorrect for dot product.")
         prod = 0
         for i in range(m):
@@ -1564,8 +1467,6 @@
         M.col_del(j)
         return M
 
-<<<<<<< HEAD
-=======
     def exp(self):
         """ Returns the exponent of a matrix """
         if not self.is_square:
@@ -1578,7 +1479,6 @@
             D[i, i] = C.exp(D[i, i])
         return U * D * U.inv()
 
->>>>>>> c9470ac4
     def zeros(self, dims):
         """Returns a dims = (d1,d2) matrix of zeros."""
         n, m = _dims_to_nm( dims )
@@ -1938,11 +1838,7 @@
         Calculates the inverse using Gaussian elimination.
         """
         if not self.is_square:
-<<<<<<< HEAD
             raise NonSquareMatrixError("A Matrix must be square to invert.")
-=======
-            raise NonSquareMatrixError()
->>>>>>> c9470ac4
 
         if self.det() == 0:
             raise ValueError("A Matrix must have non-zero determinant to invert.")
@@ -1956,11 +1852,7 @@
         Calculates the inverse using the adjugate matrix and a determinant.
         """
         if not self.is_square:
-<<<<<<< HEAD
             raise NonSquareMatrixError("A Matrix must be square to invert.")
-=======
-            raise NonSquareMatrixError()
->>>>>>> c9470ac4
 
         d = self.berkowitz_det()
         if d == 0:
@@ -2145,6 +2037,7 @@
 
     def eigenvects(self, **flags):
         """Return list of triples (eigenval, multiplicity, basis)."""
+
         if 'multiple' in flags:
             del flags['multiple']
 
@@ -2176,8 +2069,6 @@
             return doit
         else:
             raise AttributeError("Matrix has no attribute %s." % attr)
-<<<<<<< HEAD
-=======
 
     def integrate(self, *args):
         return Matrix(self.rows, self.cols, lambda i, j: self[i, j].integrate(*args))
@@ -2187,7 +2078,6 @@
 
     def diff(self, *args):
         return Matrix(self.rows, self.cols, lambda i, j: self[i, j].diff(*args))
->>>>>>> c9470ac4
 
     def vec(self):
         """
@@ -2724,29 +2614,15 @@
             raise ShapeError("`len(varlist)` must not be zero.")
     elif isinstance(varlist, Matrix):
         m = varlist.cols
-<<<<<<< HEAD
-=======
         if not m:
             raise ShapeError("`varlist.cols` must not be zero.")
->>>>>>> c9470ac4
         if varlist.rows != 1:
             raise ShapeError("`varlist` must be a row vector.")
     else:
         raise ValueError("Improper variable list in hessian function")
-<<<<<<< HEAD
-    if m <= 0:
-        raise ShapeError("`len(varlist)` must be positive.")
-    if not getattr(f, 'diff'):
-        # check differentiability
-        raise ValueError("Function %d is not differentiable" % i)
-
-    f.diff(varlist[0])
-
-=======
     if not getattr(f, 'diff'):
         # check differentiability
         raise ValueError("Function `f` (%s) is not differentiable" % f)
->>>>>>> c9470ac4
     out = zeros(m)
     for i in range(m):
         for j in range(i,m):
@@ -2834,39 +2710,6 @@
 
     return Matrix(k, k, f).det()
 
-<<<<<<< HEAD
-def block_diag(matrices):
-    """
-    Constructs a block diagonal matrix from a list of square matrices.
-
-    Example:
-    >>> from sympy import block_diag, symbols, Matrix
-    >>> from sympy.abc import a, b, c, x, y, z
-    >>> a = Matrix([[1, 2], [2, 3]])
-    >>> b = Matrix([[3, x], [y, 3]])
-    >>> block_diag([a, b, b])
-    [1, 2, 0, 0, 0, 0]
-    [2, 3, 0, 0, 0, 0]
-    [0, 0, 3, x, 0, 0]
-    [0, 0, y, 3, 0, 0]
-    [0, 0, 0, 0, 3, x]
-    [0, 0, 0, 0, y, 3]
-
-    """
-    rows = 0
-    for m in matrices:
-        if not m.is_square:
-            raise NonSquareMatrixError("All matrices must be square.")
-        rows += m.rows
-    A = zeros((rows, rows))
-    i = 0
-    for m in matrices:
-        A[i+0:i+m.rows, i+0:i+m.cols] = m
-        i += m.rows
-    return A
-
-=======
->>>>>>> c9470ac4
 # Add sympify converters
 def _matrix_sympify(matrix):
     raise SympifyError('Matrix cannot be sympified')
@@ -2956,19 +2799,11 @@
             raise IndexError("Index out of range: a[%s]"%repr(key))
 
     def rowdecomp(self, num):
-<<<<<<< HEAD
-        if not (0 <= num < self.rows*self.cols) and \
-            not (0 <= -num < self.rows*self.cols):
-                raise ValueError("`num` must satisfy 0 <= `num` < `self.rows*" +
-                    "*self.cols` and 0 <= -num < `self.rows*self.cols` to " +
-                    "apply redecomp().")
-=======
         nmax = len(self)
         if not (0 <= num < nmax) or not (0 <= -num < nmax):
             raise ValueError("`num` must satisfy 0 <= `num` < `self.rows*" +
                 "*self.cols` (%d) and 0 <= -num < " % nmax +
                 "`self.rows*self.cols` (%d) to apply redecomp()." % nmax)
->>>>>>> c9470ac4
         i, j = 0, num
         while j >= self.cols:
             j -= self.cols
@@ -3160,11 +2995,7 @@
     def copyin_list(self, key, value):
         if not isinstance(value, (list, tuple)):
             raise TypeError("`value` must be of type list or tuple.")
-<<<<<<< HEAD
-        self.copyin_matrix(key, SMatrix(value))
-=======
         self.copyin_matrix(key, SparseMatrix(value))
->>>>>>> c9470ac4
 
     def multiply(self,b):
         """Returns self*b """
