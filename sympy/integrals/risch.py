--- conflicted
+++ resolved
@@ -1,4 +1,3 @@
-<<<<<<< HEAD
 """
 The Risch Algorithm for transcendental function integration.
 
@@ -27,43 +26,19 @@
 from __future__ import with_statement
 from sympy.core.function import Lambda
 from sympy.core.numbers import ilcm
-=======
-from collections import defaultdict
-
-from sympy.core.add import Add
->>>>>>> 49f0b4b1
 from sympy.core.mul import Mul
 from sympy.core.power import Pow
 from sympy.core.singleton import S
-<<<<<<< HEAD
 from sympy.core.symbol import Symbol, Dummy
 
 from sympy.functions import log, exp, sin, cos, tan, asin, acos, atan
-=======
-from sympy.core.compatibility import permutations
-
-from sympy.functions import exp, sin, cos, tan, cot, asin, atan
-from sympy.functions import log, sinh, cosh, tanh, coth, asinh, acosh
-from sympy.functions import sqrt, erf
->>>>>>> 49f0b4b1
 
 from sympy.integrals import Integral, integrate
 
 from sympy.polys import gcd, cancel, PolynomialError, Poly, reduced, RootSum
 
-<<<<<<< HEAD
-from sympy.utilities.iterables import numbered_symbols, any, all
+from sympy.utilities.iterables import numbered_symbols
 #    from pudb import set_trace; set_trace() # Debugging
-=======
-from sympy.core.compatibility import reduce
-from sympy.utilities.misc import default_sort_key
-
-def components(f, x):
-    """Returns a set of all functional components of the given expression
-       which includes symbols, function applications and compositions and
-       non-integer powers. Fractional powers are collected with with
-       minimal, positive exponents.
->>>>>>> 49f0b4b1
 
 # TODO: Should this go in the regular namespace?
 # If so, index should default to False, I think.
@@ -152,14 +127,7 @@
 
     return sorted(list(newterms.iteritems()))
 
-<<<<<<< HEAD
 class DifferentialExtension(object):
-=======
-    See Also
-    ========
-
-    heurisch
->>>>>>> 49f0b4b1
     """
     A container for all the information relating to a differential extension.
 
@@ -677,13 +645,8 @@
     q = c.exquo(g) # Inexact division means c is not in (a, b)
     s = q*s
 
-<<<<<<< HEAD
     if not s.is_zero and b.degree() >= b.degree():
         q, s = s.div(b)
-=======
-def heurisch(f, x, rewrite=False, hints=None, mappings=None, retries=3):
-    """Compute indefinite integral using heuristic Risch algorithm.
->>>>>>> 49f0b4b1
 
     t = (c - s*a).exquo(b)
 
@@ -693,7 +656,6 @@
     """
     Returns the tuple (fa, fd), where fa and fd are Polys in t.
 
-<<<<<<< HEAD
     This is a common idiom in the Risch Algorithm functions, so we abstract
     it out here.  f should be a basic expresion, a Poly, or a tuple (fa, fd),
     where fa and fd are either basic expressions or Polys, and f == fa/fd.
@@ -717,13 +679,6 @@
 
     In other words, z == 1/t will be a dummy variable that Poly can handle
     better.
-=======
-       This is an internal integrator procedure. You should use toplevel
-       '_integrate' function in most cases,  as this procedure needs some
-       preprocessing steps and otherwise may fail.
-
-       **Specification**
->>>>>>> 49f0b4b1
 
     See issue 2032.
 
@@ -840,16 +795,7 @@
     k[t] x k[t] such that p = p_n*p_s, p_s is special, and each square
     factor of p_n is normal.
 
-<<<<<<< HEAD
     Page. 100
-=======
-    See Also
-    ========
-
-    sympy.integrals.integrals.Integral.doit
-    sympy.integrals.integrals.Integral
-    components
->>>>>>> 49f0b4b1
     """
     kinv = [1/x for x in DE.T[:DE.level]]
     if z:
@@ -871,18 +817,12 @@
         g = p.gcd(p.diff(DE.t)).to_field()
         s = h.exquo(g)
 
-<<<<<<< HEAD
         if s.degree(DE.t) == 0:
             return (p, One)
 
         q_split = splitfactor(p.exquo(s), DE, coefficientD=coefficientD)
 
         return (q_split[0], q_split[1]*s)
-=======
-    if rewrite:
-        for candidates, rule in rewritables.iteritems():
-            f = f.rewrite(candidates, rule)
->>>>>>> 49f0b4b1
     else:
         return (p, One)
 
@@ -890,7 +830,6 @@
     """
     Splitting Square-free Factorization
 
-<<<<<<< HEAD
     Given a derivation D on k[t] and p in k[t], returns (N1, ..., Nm)
     and (S1, ..., Sm) in k[t]^m such that p =
     (N1*N2**2*...*Nm**m)*(S1*S2**2*...*Sm**m) is a splitting
@@ -934,13 +873,6 @@
     # Make d monic
     l = Poly(1/d.LC(), DE.t)
     a, d = a.mul(l), d.mul(l)
-=======
-    if hints is not None:
-        if not hints:
-            a = Wild('a', exclude=[x])
-            b = Wild('b', exclude=[x])
-            c = Wild('c', exclude=[x])
->>>>>>> 49f0b4b1
 
     q, r = a.div(d)
     dn, ds = splitfactor(d, DE)
@@ -990,12 +922,7 @@
 
         d = u*v
 
-<<<<<<< HEAD
     q, r = a.div(d)
-=======
-    # TODO: caching is significant factor for why permutations work at all. Change this.
-    V = _symbols('x', len(terms))
->>>>>>> 49f0b4b1
 
     ga, gd = ga.cancel(gd, include=True)
     r, d = r.cancel(d, include=True)
@@ -1006,7 +933,6 @@
 
     return ((ga, gd), (r, d), (rra, rrd))
 
-<<<<<<< HEAD
 def polynomial_reduce(p, DE):
     """
     Polynomial Reduction.
@@ -1066,69 +992,11 @@
         r, R = d.resultant(q, includePRS=True)
     else:
         r, R = q.resultant(d, includePRS=True)
-=======
-    if mappings is None:
-        # Pre-sort mapping in order of largest to smallest expressions (last is always x).
-        def _sort_key(arg):
-            return default_sort_key(arg[0].as_independent(x)[1])
-        mapping = sorted(mapping.items(), key=_sort_key, reverse=True)
-        mappings = permutations(mapping)
-
-    def _substitute(expr):
-        return expr.subs(mapping)
-
-    for mapping in mappings:
-        # TODO: optimize this by not generating permutations where mapping[-1] != x.
-        if mapping[-1][0] != x:
-            continue
-
-        mapping = list(mapping)
-
-        diffs = [ _substitute(cancel(g.diff(x))) for g in terms ]
-        denoms = [ g.as_numer_denom()[1] for g in diffs ]
-
-        if all(h.is_polynomial(*V) for h in denoms) and _substitute(f).is_rational_function(*V):
-            denom = reduce(lambda p, q: lcm(p, q, *V), denoms)
-            break
-    else:
-        if not rewrite:
-            result = heurisch(f, x, rewrite=True, hints=hints)
-
-            if result is not None:
-                return indep*result
-
-        return None
-
-    numers = [ cancel(denom*g) for g in diffs ]
-
-    def _derivation(h):
-        return Add(*[ d * h.diff(v) for d, v in zip(numers, V) ])
-
-    def _deflation(p):
-        for y in V:
-            if not p.has(y):
-                continue
-
-            if _derivation(p) is not S.Zero:
-                c, q = p.as_poly(y).primitive()
-                return _deflation(c)*gcd(q, q.diff(y)).as_expr()
-        else:
-            return p
-
-    def _splitter(p):
-        for y in V:
-            if not p.has(y):
-                continue
-
-            if _derivation(y) is not S.Zero:
-                c, q = p.as_poly(y).primitive()
->>>>>>> 49f0b4b1
 
     R_map, H = {}, []
     for i in R:
         R_map[i.degree()] = i
 
-<<<<<<< HEAD
     r = Poly(r, z)
     Np, Sp = splitfactor_sqf(r, DE, coefficientD=True, z=z)
 
@@ -1141,22 +1009,12 @@
             if h is None:
                 continue
             h_lc = Poly(h.as_poly(DE.t).LC(), DE.t, field=True)
-=======
-                h = gcd(q, _derivation(q), y)
-                s = quo(h, gcd(q, q.diff(y), y), y)
-
-                c_split = _splitter(c)
->>>>>>> 49f0b4b1
 
             h_lc_sqf = h_lc.sqf_list_include(all=True)
 
-<<<<<<< HEAD
             for a, j in h_lc_sqf:
                 h = Poly(h, DE.t, field=True).exquo(Poly(gcd(a, s**j, *kkinv),
                     DE.t))
-=======
-                q_split = _splitter(cancel(q / s))
->>>>>>> 49f0b4b1
 
             s = Poly(s, z).monic()
 
@@ -1164,38 +1022,18 @@
                 h_lc = Poly(h.as_poly(DE.t).LC(), DE.t, field=True, expand=False)
                 inv, coeffs = h_lc.as_poly(z, field=True).invert(s), [S(1)]
 
-<<<<<<< HEAD
                 for coeff in h.coeffs()[1:]:
                     L = reduced(inv*coeff, [s])[1]
                     coeffs.append(L.as_expr())
 
                 h = Poly(dict(zip(h.monoms(), coeffs)), DE.t)
-=======
-    for term in terms:
-        if term.is_Function:
-            if term.func is tan:
-                special[1 + _substitute(term)**2] = False
-            elif term.func is tanh:
-                special[1 + _substitute(term)] = False
-                special[1 - _substitute(term)] = False
-            elif term.func is C.LambertW:
-                special[_substitute(term)] = True
-
-    F = _substitute(f)
->>>>>>> 49f0b4b1
 
             H.append((s, h))
 
-<<<<<<< HEAD
     b = all([not cancel(i.as_expr()).has(DE.t, z) for i, _ in Np])
-=======
-    u_split = _splitter(denom)
-    v_split = _splitter(Q)
->>>>>>> 49f0b4b1
 
     return (H, b)
 
-<<<<<<< HEAD
 def residue_reduce_to_basic(H, DE, z):
     """
     Converts the tuple returned by residue_reduce() into a Basic expression.
@@ -1218,33 +1056,6 @@
     i = Symbol('i', dummy=True)
     return S(sum((RootSum(a[0].as_poly(z), Lambda(i, i*derivation(a[1],
         DE).as_expr().subs(z, i)/a[1].as_expr().subs(z, i))) for a in H)))
-=======
-    s = u_split[0] * Mul(*[ k for k, v in special.iteritems() if v ])
-    polified = [ p.as_poly(*V) for p in [s, P, Q] ]
-
-    if None in polified:
-        return None
-
-    a, b, c = [ p.total_degree() for p in polified ]
-
-    poly_denom = (s * v_split[0] * _deflation(v_split[1])).as_expr()
-
-    def _exponent(g):
-        if g.is_Pow:
-            if g.exp.is_Rational and g.exp.q != 1:
-                if g.exp.p > 0:
-                    return g.exp.p + g.exp.q - 1
-                else:
-                    return abs(g.exp.p + g.exp.q)
-            else:
-                return 1
-        elif not g.is_Atom and g.args:
-            return max([ _exponent(h) for h in g.args ])
-        else:
-            return 1
-
-    A, B = _exponent(f), a + max(b, c)
->>>>>>> 49f0b4b1
 
 def integrate_primitive_polynomial(p, DE):
     """
@@ -1269,11 +1080,6 @@
         a = p.LC()
         aa, ad = frac_in(a, DE.t)
 
-<<<<<<< HEAD
-=======
-    def _integrate(field=None):
-        irreducibles = set()
->>>>>>> 49f0b4b1
 
         try:
             (ba, bd), c = limited_integrate(aa, ad, [(Dta, Dtb)], DE)
@@ -1333,17 +1139,12 @@
     else:
         i = cancel(i.as_expr())
 
-<<<<<<< HEAD
     return (ret, i, b)
-=======
-        h = F - _derivation(candidate) / denom
->>>>>>> 49f0b4b1
 
 def integrate_hyperexponential_polynomial(p, DE, z):
     """
     Integration of hyperexponential polynomials.
 
-<<<<<<< HEAD
     Given a hyperexponential monomial t over k and p in k[t, 1/t], return q in
     k[t, 1/t] and a bool b in {True, False} such that p - Dq in k if b is True,
     or p - Dq does not have an elementary integral over k(t) if b is False.
@@ -1382,17 +1183,9 @@
             else:
                 qa = qa*vd + va*Poly(t1**i)*qd
                 qd *= vd
-=======
-        equations = defaultdict(lambda: S.Zero)
-
-        for term in Add.make_args(numer):
-            coeff, dependent = term.as_independent(*V)
-            equations[dependent] += coeff
->>>>>>> 49f0b4b1
 
     return (qa, qd, b)
 
-<<<<<<< HEAD
 def integrate_hyperexponential(a, d, DE):
     """
     Integration of hyperexponential functions.
@@ -1410,17 +1203,6 @@
     # XXX: a and d must be canceled, or this might return incorrect results
     z = Symbol('z', dummy=True)
     s = zip(reversed(DE.T), reversed([f(DE.x) for f in DE.Tfuncs]))
-=======
-        return (solution, candidate, coeffs) if solution else None
-
-    if not (F.atoms(Symbol) - set(V)):
-        result = _integrate('Q')
-
-        if result is None:
-            result = _integrate()
-    else:
-        result = _integrate()
->>>>>>> 49f0b4b1
 
     g1, h, r = hermite_reduce(a, d, DE)
     g2, b = residue_reduce(h[0], h[1], DE, z=z)
@@ -1445,7 +1227,6 @@
     ret = ((g1[0].as_expr()/g1[1].as_expr() + qa.as_expr()/
         qd.as_expr()).subs(s) + residue_reduce_to_basic(g2, DE, z))
 
-<<<<<<< HEAD
     if not b:
         i = p - (qd*derivation(qa, DE) - qa*derivation(qd, DE)).as_expr()/\
             (qd**2).as_expr()
@@ -1481,15 +1262,6 @@
     This function is applicable to all nonlinear extensions, but in the case
     where it returns b == False, it will only have proven that the integral of
     f - Dg is nonelementary if Sirr is empty.
-=======
-        return indep * antideriv
-    else:
-        if retries >= 0:
-            result = heurisch(f, x, mappings=mappings, rewrite=rewrite, hints=hints, retries=retries-1)
-
-            if result is not None:
-                return indep*result
->>>>>>> 49f0b4b1
 
     This function returns a Basic expression.
     """
