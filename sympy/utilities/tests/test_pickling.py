--- conflicted
+++ resolved
@@ -145,15 +145,9 @@
 from sympy.functions import (Piecewise, lowergamma, acosh,
         chebyshevu, chebyshevt, ln, chebyshevt_root, Binomial, legendre,
         Heaviside, Dij, factorial, bernoulli, coth, tanh, assoc_legendre, sign,
-<<<<<<< HEAD
         arg, asin, DiracDelta, re, rf, Abs, uppergamma, binomial, sinh, Ylm,
-        oo, cos, cot, acos, acot, gamma, bell, hermite, harmonic,
-        LambertW, zeta, log, Factorial, pi, asinh, acoth, Zlm,
-=======
-        arg, asin, DiracDelta, re, rf, abs, uppergamma, binomial, sinh, Ylm,
         cos, cot, acos, acot, gamma, bell, hermite, harmonic,
         LambertW, zeta, log, Factorial, asinh, acoth, Zlm,
->>>>>>> 83b5599b
         cosh, dirichlet_eta, Eijk, loggamma, erf, max_, ceiling, im, fibonacci,
         conjugate, tan, chebyshevu_root, floor, atanh, sqrt, min_,
         RisingFactorial, sin, atan, ff, FallingFactorial, lucas, atan2,
